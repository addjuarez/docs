--- conflicted
+++ resolved
@@ -16,7 +16,6 @@
 
 Every binding has its own unique set of properties. Click the name link to see the component YAML for each binding.
 
-<<<<<<< HEAD
 ### Generic
 
 | Name | Input<br>Binding | Output<br>Binding | Status |
@@ -54,29 +53,7 @@
 | [Azure CosmosDB](./specs/cosmosdb.md)                   |    | ✅ | Experimental |
 | [Azure Service Bus Queues](./specs/servicebusqueues.md) | ✅ | ✅ | Experimental |
 | [Azure SignalR](./specs/signalr.md)                     |    | ✅ | Experimental |
-=======
-| Name  | Input Binding | Output Binding | Status
-| ------------- | -------------- | -------------  | ------------- |
-| [HTTP](./specs/http.md) |  | V | Experimental |
-| [Kafka](./specs/kafka.md) | V | V | Experimental |
-| [Kubernetes Events](./specs/kubernetes.md) | V |  | Experimental |
-| [MQTT](./specs/mqtt.md) | V | V | Experimental |
-| [RabbitMQ](./specs/rabbitmq.md) | V  | V | Experimental |
-| [Redis](./specs/redis.md) |  | V | Experimental |
-| [Twilio SMS](./specs/twilio.md) | | V | Experimental |
-| [AWS DynamoDB](./specs/dynamodb.md) | | V | Experimental |
-| [AWS S3](./specs/s3.md) | | V | Experimental |
-| [AWS SNS](./specs/sns.md) |  | V | Experimental |
-| [AWS SQS](./specs/sqs.md) | V | V | Experimental |
-| [Azure Blob Storage](./specs/blobstorage.md) | | V | Experimental |
-| [Azure CosmosDB](./specs/cosmosdb.md) | | V | Experimental |
-| [Azure EventHubs](./specs/eventhubs.md) | V | V | Experimental |
-| [Azure Service Bus Queues](./specs/servicebusqueues.md) | V | V | Experimental |
-| [Azure Storage Queues](./specs/storagequeues.md) | V | V | Experimental |
-| [Azure SignalR](./specs/signalr.md) | | V | Experimental |
-| [GCP Cloud Pub/Sub](./specs/gcppubsub.md) | V | V | Experimental |
-| [GCP Storage Bucket](./specs/gcpbucket.md)  | | V | Experimental |
->>>>>>> 331f8c03
+| [Azure Storage Queues](./specs/storagequeues.md)        | ✅ | ✅ | Experimental |
 
 ## Input Bindings
 
