# Bindings

<<<<<<< HEAD
Dapr provides a mechanism that can either trigger your app with events coming in from external systems, or invoke external systems.

Bindings give you some additional advantages:

* Your code doesn't have to deal with the complexities of connecting to, and polling from, messaging systems such as queues, message buses, etc...
* You can focus on business logic and not the implementation details of how interact with a system
* You can keep your code free from SDKs or libraries

For a specific example, bindings allow your microservice to respond to incoming Twilio/SMS messages without adding/configuring a third-party Twilio SDK, worrying about polling from Twilio (or doing websockets, etc...).
=======
Using bindings, you can trigger your app with events coming in from external systems, or invoke external systems.
Bindings allow for on-demand, event-driven compute scenarios, and help developers with the following:

* Remove the complexities of connecting to, and polling from, messaging systems such as queues, message buses, etc.
* Focus on business logic and not the implementation details of how to interact with a system
* Keep the code free from SDKs or libraries
* Handles retries and failure recovery
* Switch between bindings at run time
* Enable portable applications where environment-specific bindings are set-up and no code changes are required
>>>>>>> 9980d751

Bindings are developed independently of Dapr runtime. You can view and contribute to the bindings [here](https://github.com/dapr/components-contrib/tree/master/bindings).

## Supported bindings and specs

Every binding has its own unique set of properties. Click the name link to see the component YAML for each binding.

### Generic

| Name | Input<br>Binding | Output<br>Binding | Status |
|------|:----------------:|:-----------------:|--------|
| [HTTP](../../reference/specs/bindings/http.md)           |    | ✅ | Experimental |
| [Kafka](../../reference/specs/bindings/kafka.md)         | ✅ | ✅ | Experimental |
| [Kubernetes Events](../../reference/specs/bindings/kubernetes.md) | ✅ |    | Experimental |
| [MQTT](../../reference/specs/bindings/mqtt.md)           | ✅ | ✅ | Experimental |
| [RabbitMQ](../../reference/specs/bindings/rabbitmq.md)   | ✅ | ✅ | Experimental |
| [Redis](../../reference/specs/bindings/redis.md)         |    | ✅ | Experimental |
| [Twilio](../../reference/specs/bindings/twilio.md)       |    | ✅ | Experimental |
| [Twitter](../../reference/specs/bindings/twitter.md)       | ✅ |  | Experimental |
| [SendGrid](../../reference/specs/bindings/sendgrid.md)       |    | ✅ | Experimental |

### Amazon Web Service (AWS)

| Name | Input<br>Binding | Output<br>Binding | Status |
|------|:----------------:|:-----------------:|--------|
| [AWS DynamoDB](../../reference/specs/bindings/dynamodb.md) |    | ✅ | Experimental |
| [AWS S3](../../reference/specs/bindings/s3.md)             |    | ✅ | Experimental |
| [AWS SNS](../../reference/specs/bindings/sns.md)           |    | ✅ | Experimental |
| [AWS SQS](../../reference/specs/bindings/sqs.md)           | ✅ | ✅ | Experimental |
| [AWS Kinesis](../../reference/specs/bindings/kinesis.md)   | ✅ | ✅ | Experimental |


### Google Cloud Platform (GCP)

| Name | Input<br>Binding | Output<br>Binding | Status |
|------|:----------------:|:-----------------:|--------|
| [GCP Cloud Pub/Sub](../../reference/specs/bindings/gcppubsub.md)  | ✅ | ✅ | Experimental |
| [GCP Storage Bucket](../../reference/specs/bindings/gcpbucket.md) |     | ✅ | Experimental |

### Microsoft Azure

| Name | Input<br>Binding | Output<br>Binding | Status |
|------|:----------------:|:-----------------:|--------|
| [Azure Blob Storage](../../reference/specs/bindings/blobstorage.md)            |    | ✅ | Experimental |
| [Azure EventHubs](../../reference/specs/bindings/eventhubs.md)                 | ✅ | ✅ | Experimental |
| [Azure CosmosDB](../../reference/specs/bindings/cosmosdb.md)                   |    | ✅ | Experimental |
| [Azure Service Bus Queues](../../reference/specs/bindings/servicebusqueues.md) | ✅ | ✅ | Experimental |
| [Azure SignalR](../../reference/specs/bindings/signalr.md)                     |    | ✅ | Experimental |
| [Azure Storage Queues](../../reference/specs/bindings/storagequeues.md)        | ✅ | ✅ | Experimental |
| [Azure Event Grid](../../reference/specs/bindings/eventgrid.md)                | ✅ | ✅ | Experimental |

## Input bindings

Input bindings are used to trigger your application when an event from an external resource has occurred.
An optional payload and metadata might be sent with the request.

In order to receive events from an input binding:

1. Define the component YAML that describes the type of binding and its metadata (connection info, etc.)
2. Listen on an HTTP endpoint for the incoming event, or use the gRPC proto library to get incoming events

> On startup Dapr sends a ```OPTIONS``` request for all defined input bindings to the application and expects a different status code as ```NOT FOUND (404)``` if this application wants to subscribe to the binding.

Read the [Create an event-driven app using input bindings](../../howto/trigger-app-with-input-binding) section to get started with input bindings.

## Output bindings

Output bindings allow users to invoke external resources.
An optional payload and metadata can be sent with the invocation request.

In order to invoke an output binding:

1. Define the component YAML that describes the type of binding and its metadata (connection info, etc.)
2. Use the HTTP endpoint or gRPC method to invoke the binding with an optional payload

 Read the [Send events to external systems using Output Bindings](../../howto/send-events-with-output-bindings) section to get started with output bindings.

 ## Related Topics
* [Implementing a new binding](https://github.com/dapr/docs/tree/master/reference/specs/bindings)
* [Trigger a service from different resources with input bindings](./trigger-app-with-input-binding)
* [Invoke different resources using output bindings](./send-events-with-output-bindings)
<|MERGE_RESOLUTION|>--- conflicted
+++ resolved
@@ -1,18 +1,8 @@
 # Bindings
 
-<<<<<<< HEAD
-Dapr provides a mechanism that can either trigger your app with events coming in from external systems, or invoke external systems.
+Using bindings, you can trigger your app with events coming in from external systems, or invoke external systems.
 
-Bindings give you some additional advantages:
-
-* Your code doesn't have to deal with the complexities of connecting to, and polling from, messaging systems such as queues, message buses, etc...
-* You can focus on business logic and not the implementation details of how interact with a system
-* You can keep your code free from SDKs or libraries
-
-For a specific example, bindings allow your microservice to respond to incoming Twilio/SMS messages without adding/configuring a third-party Twilio SDK, worrying about polling from Twilio (or doing websockets, etc...).
-=======
-Using bindings, you can trigger your app with events coming in from external systems, or invoke external systems.
-Bindings allow for on-demand, event-driven compute scenarios, and help developers with the following:
+Specifically, bindings give you some additional advantages:
 
 * Remove the complexities of connecting to, and polling from, messaging systems such as queues, message buses, etc.
 * Focus on business logic and not the implementation details of how to interact with a system
@@ -20,7 +10,8 @@
 * Handles retries and failure recovery
 * Switch between bindings at run time
 * Enable portable applications where environment-specific bindings are set-up and no code changes are required
->>>>>>> 9980d751
+
+For a specific example, bindings allow your microservice to respond to incoming Twilio/SMS messages without adding/configuring a third-party Twilio SDK, worrying about polling from Twilio (or doing websockets, etc...).
 
 Bindings are developed independently of Dapr runtime. You can view and contribute to the bindings [here](https://github.com/dapr/components-contrib/tree/master/bindings).
 
