--- conflicted
+++ resolved
@@ -219,11 +219,7 @@
 
 ## Configuring state store for actors
 
-<<<<<<< HEAD
-Actors don't support multiple state stores and require a transactional state store to be used with Dapr. Currently mongodb, Azure SQL Server, redis, and PostgreSQL implement the transactional state store interface.
-=======
 Actors don't support multiple state stores and require a transactional state store to be used with Dapr. Currently Mongodb, Redis, PostgreSQL, SQL Server, and Azure CosmosDB implement the transactional state store interface.
->>>>>>> b8ac9497
 To specify which state store to be used for actors, specify value of property `actorStateStore` as true in the metadata section of the state store component yaml file.
 Example: Following components yaml will configure redis to be used as the state store for Actors.
 
