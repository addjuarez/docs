# Site Configuration
<<<<<<< HEAD
baseURL = "https://v1-rc2.docs.dapr.io/"
=======
baseURL = "https://v1-rc1.docs.dapr.io/"
>>>>>>> 50fc275d
title = "Dapr Docs"
theme = "docsy"

enableRobotsTXT = true
enableGitInfo = true

# Language Configuration
languageCode = "en-us"
contentDir = "content/en"
defaultContentLanguage = "en"

# Disable categories & tags
disableKinds = ["taxonomy", "term"]

# Google Analytics
[services.googleAnalytics]
id = "UA-149338238-3"

# Markdown Engine - Allow inline html
[markup]
  [markup.goldmark]
    [markup.goldmark.renderer]
      unsafe = true

# Top Nav Bar
[[menu.main]]
    name = "Home"
    weight = 40
    url = "https://dapr.io"
[[menu.main]]
    name = "About"
    weight = 50
    url = "https://dapr.io/#about"
[[menu.main]]
    name = "Download"
    weight = 60
    url = "https://dapr.io/#download"
[[menu.main]]
    name = "Blog"
    weight = 70
    url = "https://blog.dapr.io/posts"
[[menu.main]]
    name = "Community"
    weight = 80
    url = "https://dapr.io/#community"

[params]
copyright = "Dapr"
#privacy_policy = "https://policies.google.com/privacy"

# Algolia
algolia_docsearch = false
offlineSearch = false

# GitHub Information
github_repo = "https://github.com/dapr/docs"
github_project_repo = "https://github.com/dapr/dapr"
github_subdir = "daprdocs"
<<<<<<< HEAD
github_branch = "v1.0-rc2"

# Versioning
version_menu = "v1.0-rc.2 (preview)"
version = "v1.0-rc.2"
archived_version = false

[[params.versions]]
  version = "v1.0-rc.2 (preview)"
  url = "https://v1-rc2.docs.dapr.io"
[[params.versions]]
  version = "v0.11 (latest)"
=======
github_branch = "v1.0.0-rc.1"

# Versioning
version_menu = "v1.0.0-rc.1 (preview)"
version = "v1.0.0-rc.1"
archived_version = false

[[params.versions]]
  version = "v1.0.0-rc.1 (preview)"
>>>>>>> 50fc275d
  url = "#"
[[params.versions]]
  version = "v0.11 (latest)"
  url = "https://docs.dapr.io"
[[params.versions]]
  version = "v0.10"
  url = "https://github.com/dapr/docs/tree/v0.10.0"
[[params.versions]]
  version = "v0.9"
  url = "https://github.com/dapr/docs/tree/v0.9.0"
[[params.versions]]
  version = "v0.8"
  url = "https://github.com/dapr/docs/tree/v0.8.0"

# UI Customization
[params.ui]
sidebar_menu_compact = true
navbar_logo = true
sidebar_search_disable = true

# Links
## End user relevant links. These will show up on left side of footer and in the community page if you have one.
[[params.links.user]]
	name ="Twitter"
	url = "https://twitter.com/daprdev"
	icon = "fab fa-twitter"
  desc = "Follow us on Twitter to get the latest updates!"
[[params.links.user]]
	name = "YouTube"
	url = "https://www.youtube.com/channel/UCtpSQ9BLB_3EXdWAUQYwnRA"
	icon = "fab fa-youtube"
  desc = "Community call recordings and other cool demos"
[[params.links.user]]
	name = "Blog"
	url = "https://blog.dapr.io/posts"
	icon = "fas fa-blog"
  desc = "Community call recordings and other cool demos"
## Developer relevant links. These will show up on right side of footer and in the community page if you have one.
[[params.links.developer]]
	name = "GitHub"
	url = "https://github.com/dapr/"
	icon = "fab fa-github"
  desc = "Development takes place here!"
[[params.links.developer]]
	name = "Discord"
	url = "https://aka.ms/dapr-discord"
	icon = "fab fa-discord"
  desc = "Conversations happen here!"
[[params.links.developer]]
	name = "Zoom"
	url = "https://aka.ms/dapr-community-call"
	icon = "fas fa-video"
  desc = "Meetings happen here!"<|MERGE_RESOLUTION|>--- conflicted
+++ resolved
@@ -1,9 +1,5 @@
 # Site Configuration
-<<<<<<< HEAD
 baseURL = "https://v1-rc2.docs.dapr.io/"
-=======
-baseURL = "https://v1-rc1.docs.dapr.io/"
->>>>>>> 50fc275d
 title = "Dapr Docs"
 theme = "docsy"
 
@@ -62,7 +58,6 @@
 github_repo = "https://github.com/dapr/docs"
 github_project_repo = "https://github.com/dapr/dapr"
 github_subdir = "daprdocs"
-<<<<<<< HEAD
 github_branch = "v1.0-rc2"
 
 # Versioning
@@ -72,20 +67,6 @@
 
 [[params.versions]]
   version = "v1.0-rc.2 (preview)"
-  url = "https://v1-rc2.docs.dapr.io"
-[[params.versions]]
-  version = "v0.11 (latest)"
-=======
-github_branch = "v1.0.0-rc.1"
-
-# Versioning
-version_menu = "v1.0.0-rc.1 (preview)"
-version = "v1.0.0-rc.1"
-archived_version = false
-
-[[params.versions]]
-  version = "v1.0.0-rc.1 (preview)"
->>>>>>> 50fc275d
   url = "#"
 [[params.versions]]
   version = "v0.11 (latest)"
