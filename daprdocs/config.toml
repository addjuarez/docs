--- conflicted
+++ resolved
@@ -160,15 +160,9 @@
 github_branch = "v1.5"
 
 # Versioning
-<<<<<<< HEAD
-version_menu = "v1.4"
-version = "v1.4"
-archived_version = true
-=======
 version_menu = "v1.5 (latest)"
 version = "v1.5"
 archived_version = false
->>>>>>> c40e4568
 url_latest_version = "https://docs.dapr.io"
 
 [[params.versions]]
