# Site Configuration
baseURL = "https://v1-rc1.docs.dapr.io/"
title = "Dapr Docs"
theme = "docsy"

enableRobotsTXT = true
enableGitInfo = true

# Language Configuration
languageCode = "en-us"
contentDir = "content/en"
defaultContentLanguage = "en"

# Disable categories & tags
disableKinds = ["taxonomy", "term"]

# Google Analytics
[services.googleAnalytics]
id = "UA-149338238-3"

# Markdown Engine - Allow inline html
[markup]
  [markup.goldmark]
    [markup.goldmark.renderer]
      unsafe = true

# Top Nav Bar
[[menu.main]]
    name = "Home"
    weight = 40
    url = "https://dapr.io"
[[menu.main]]
    name = "About"
    weight = 50
    url = "https://dapr.io/#about"
[[menu.main]]
    name = "Download"
    weight = 60
    url = "https://dapr.io/#download"
[[menu.main]]
    name = "Blog"
    weight = 70
    url = "https://blog.dapr.io/posts"
[[menu.main]]
    name = "Community"
    weight = 80
    url = "https://dapr.io/#community"

[params]
copyright = "Dapr"
#privacy_policy = "https://policies.google.com/privacy"

# Algolia
algolia_docsearch = false # Re-enable after setting up new algolia index
offlineSearch = false

# GitHub Information
github_repo = "https://github.com/dapr/docs"
github_project_repo = "https://github.com/dapr/dapr"
github_subdir = "daprdocs"
github_branch = "v1.0.0-rc.1"

# Versioning
<<<<<<< HEAD
version_menu = "v1.0.0-rc.1"
=======
version_menu = "v1.0.0-rc.1 (preview)"
>>>>>>> 285f7055
version = "v1.0.0-rc.1"
archived_version = false

[[params.versions]]
<<<<<<< HEAD
  version = "v1.0.0-rc.1"
  url = "#"
[[params.versions]]
  version = "v0.11"
=======
  version = "v1.0.0-rc.1 (preview)"
  url = "#"
[[params.versions]]
  version = "v0.11 (latest)"
>>>>>>> 285f7055
  url = "https://docs.dapr.io"
[[params.versions]]
  version = "v0.10"
  url = "https://github.com/dapr/docs/tree/v0.10.0"
[[params.versions]]
  version = "v0.9"
  url = "https://github.com/dapr/docs/tree/v0.9.0"
[[params.versions]]
  version = "v0.8"
  url = "https://github.com/dapr/docs/tree/v0.8.0"

# UI Customization
[params.ui]
sidebar_menu_compact = true
navbar_logo = true
sidebar_search_disable = true

# Links
## End user relevant links. These will show up on left side of footer and in the community page if you have one.
[[params.links.user]]
	name ="Twitter"
	url = "https://twitter.com/daprdev"
	icon = "fab fa-twitter"
  desc = "Follow us on Twitter to get the latest updates!"
[[params.links.user]]
	name = "YouTube"
	url = "https://www.youtube.com/channel/UCtpSQ9BLB_3EXdWAUQYwnRA"
	icon = "fab fa-youtube"
  desc = "Community call recordings and other cool demos"
[[params.links.user]]
	name = "Blog"
	url = "https://blog.dapr.io/posts"
	icon = "fas fa-blog"
  desc = "Community call recordings and other cool demos"
## Developer relevant links. These will show up on right side of footer and in the community page if you have one.
[[params.links.developer]]
	name = "GitHub"
	url = "https://github.com/dapr/"
	icon = "fab fa-github"
  desc = "Development takes place here!"
[[params.links.developer]]
	name = "Discord"
	url = "https://aka.ms/dapr-discord"
	icon = "fab fa-discord"
  desc = "Conversations happen here!"
[[params.links.developer]]
	name = "Zoom"
	url = "https://aka.ms/dapr-community-call"
	icon = "fas fa-video"
  desc = "Meetings happen here!"<|MERGE_RESOLUTION|>--- conflicted
+++ resolved
@@ -61,26 +61,15 @@
 github_branch = "v1.0.0-rc.1"
 
 # Versioning
-<<<<<<< HEAD
-version_menu = "v1.0.0-rc.1"
-=======
 version_menu = "v1.0.0-rc.1 (preview)"
->>>>>>> 285f7055
 version = "v1.0.0-rc.1"
 archived_version = false
 
 [[params.versions]]
-<<<<<<< HEAD
-  version = "v1.0.0-rc.1"
-  url = "#"
-[[params.versions]]
-  version = "v0.11"
-=======
   version = "v1.0.0-rc.1 (preview)"
   url = "#"
 [[params.versions]]
   version = "v0.11 (latest)"
->>>>>>> 285f7055
   url = "https://docs.dapr.io"
 [[params.versions]]
   version = "v0.10"
