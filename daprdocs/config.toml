--- conflicted
+++ resolved
@@ -136,18 +136,6 @@
 github_branch = "v1.2"
 
 # Versioning
-<<<<<<< HEAD
-version_menu = "v1.0"
-version = "v1.0"
-archived_version = true
-url_latest_version = "https://docs.dapr.io"
-
-[[params.versions]]
-  version = "v1.1 (latest)"
-  url = "https://docs.dapr.io"
-[[params.versions]]
-  version = "v1.0"
-=======
 version_menu = "v1.2 (preview)"
 version = "v1.2"
 archived_version = false
@@ -155,7 +143,6 @@
 
 [[params.versions]]
   version = "v1.2 (preview)"
->>>>>>> 12f4c3d0
   url = "#"
 [[params.versions]]
   version = "v1.1 (latest)"
