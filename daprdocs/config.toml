# Site Configuration
baseURL = "https://v1-2.docs.dapr.io/"
title = "Dapr Docs"
theme = "docsy"
disableFastRender = true

enableRobotsTXT = true
enableGitInfo = true

# Language Configuration
languageCode = "en-us"

[languages]
  [languages.en]
    title = "Dapr Docs"
    weight = 1
    contentDir = "content/en"
    languageName = "English"
  [languages.zh-hans]
    title = "Dapr 文档库"
    weight = 2
    contentDir = "content/zh-hans"
    languageName = "简体中文"

# Disable categories & tags
disableKinds = ["taxonomy", "term"]

# Google Analytics
[services.googleAnalytics]
id = "UA-149338238-3"

# Mounts
[module]
  [[module.mounts]]
    source = "content/en"
    target = "content"
    lang = "en"
  [[module.mounts]]
    source = "static"
    target = "static"
  [[module.mounts]]
    source = "layouts"
    target = "layouts"
  [[module.mounts]]
    source = "data"
    target = "data"
  [[module.mounts]]
    source = "assets"
    target = "assets"
  [[module.mounts]]
    source = "archetypes"
    target = "archetypes"

  [[module.mounts]]
    source = "../sdkdocs/python/daprdocs/content/en/python-sdk-docs"
    target = "content/developing-applications/sdks/python"
    lang = "en"
  [[module.mounts]]
    source = "../sdkdocs/python/daprdocs/content/en/python-sdk-contributing"
    target = "content/contributing/"
    lang = "en"
  [[module.mounts]]
    source = "../sdkdocs/php/daprdocs/content/en/php-sdk-docs"
    target = "content/developing-applications/sdks/php"
    lang = "en"
  [[module.mounts]]
    source = "../sdkdocs/dotnet/daprdocs/content/en/dotnet-sdk-docs"
    target = "content/developing-applications/sdks/dotnet"
    lang = "en"
  [[module.mounts]]
    source = "../sdkdocs/dotnet/daprdocs/content/en/dotnet-sdk-contributing"
    target = "content/contributing/"
    lang = "en"
  [[module.mounts]]
    source = "../sdkdocs/go/daprdocs/content/en/go-sdk-docs"
    target = "content/developing-applications/sdks/go"
    lang = "en"
  [[module.mounts]]
    source = "../sdkdocs/go/daprdocs/content/en/go-sdk-contributing"
    target = "content/contributing/"
    lang = "en"
  [[module.mounts]]
    source = "../sdkdocs/java/daprdocs/content/en/java-sdk-docs"
    target = "content/developing-applications/sdks/java"
    lang = "en"
  [[module.mounts]]
    source = "../sdkdocs/java/daprdocs/content/en/java-sdk-contributing"
    target = "content/contributing/"
    lang = "en"

  [[module.mounts]]
    source = "../translations/docs-zh/content/zh-hans"
    target = "content"
    lang = "zh-hans"
  [[module.mounts]]
    source = "../translations/docs-zh/content/contributing"
    target = "content/contributing/"
    lang = "zh-hans"
  [[module.mounts]]
    source = "../translations/docs-zh/content/sdks_python"
    target = "content/developing-applications/sdks/python"
    lang = "zh-hans"
  [[module.mounts]]
    source = "../translations/docs-zh/content/sdks_php"
    target = "content/developing-applications/sdks/php"
    lang = "zh-hans"
  [[module.mounts]]
    source = "../translations/docs-zh/content/sdks_dotnet"
    target = "content/developing-applications/sdks/dotnet"
    lang = "zh-hans"

# Markdown Engine - Allow inline html
[markup]
  [markup.goldmark]
    [markup.goldmark.renderer]
      unsafe = true

# Top Nav Bar
[[menu.main]]
    name = "Homepage"
    weight = 40
    url = "https://dapr.io"
[[menu.main]]
    name = "GitHub"
    weight = 50
    url = "https://github.com/dapr"
[[menu.main]]
    name = "Blog"
    weight = 60
    url = "https://blog.dapr.io/posts"
[[menu.main]]
    name = "Discord"
    weight = 70
    url = "https://aka.ms/dapr-discord"
[[menu.main]]
    name = "Community"
    weight = 80
    url = "https://github.com/dapr/community/blob/master/README.md"

[params]
copyright = "Dapr"
#privacy_policy = "https://policies.google.com/privacy"

# Algolia
algolia_docsearch = true
offlineSearch = false

# GitHub Information
github_repo = "https://github.com/dapr/docs"
github_project_repo = "https://github.com/dapr/dapr"
github_subdir = "daprdocs"
github_branch = "v1.3"

# Versioning
<<<<<<< HEAD
version_menu = "v1.3 (latest)"
version = "v1.3"
archived_version = false
=======
version_menu = "v1.2"
version = "v1.2"
archived_version = true
>>>>>>> 566a9750
url_latest_version = "https://docs.dapr.io"

[[params.versions]]
  version = "v1.4 (preview)"
  url = "https://v1-4.docs.dapr.io"
[[params.versions]]
  version = "v1.3 (latest)"
<<<<<<< HEAD
=======
  url = "https://docs.dapr.io"
[[params.versions]]
  version = "v1.2"
>>>>>>> 566a9750
  url = "#"
[[params.versions]]
  version = "v1.2"
  url = "https://v1-2.docs.dapr.io"
[[params.versions]]
  version = "v1.1"
  url = "https://v1-1.docs.dapr.io"
[[params.versions]]
  version = "v1.0"
  url = "https://v1-0.docs.dapr.io"
[[params.versions]]
  version = "v0.11"
  url = "https://v0-11.docs.dapr.io"
[[params.versions]]
  version = "v0.10"
  url = "https://github.com/dapr/docs/tree/v0.10.0"
[[params.versions]]
  version = "v0.9"
  url = "https://github.com/dapr/docs/tree/v0.9.0"
[[params.versions]]
  version = "v0.8"
  url = "https://github.com/dapr/docs/tree/v0.8.0"

# UI Customization
[params.ui]
sidebar_menu_compact = true
navbar_logo = true
sidebar_search_disable = true

# Links
## End user relevant links. These will show up on left side of footer and in the community page if you have one.
[[params.links.user]]
	name ="Twitter"
	url = "https://twitter.com/daprdev"
	icon = "fab fa-twitter"
  desc = "Follow us on Twitter to get the latest updates!"
[[params.links.user]]
	name = "YouTube"
	url = "https://www.youtube.com/channel/UCtpSQ9BLB_3EXdWAUQYwnRA"
	icon = "fab fa-youtube"
  desc = "Community call recordings and other cool demos"
[[params.links.user]]
	name = "Blog"
	url = "https://blog.dapr.io/posts"
	icon = "fas fa-blog"
  desc = "Community call recordings and other cool demos"
## Developer relevant links. These will show up on right side of footer and in the community page if you have one.
[[params.links.developer]]
	name = "GitHub"
	url = "https://github.com/dapr/"
	icon = "fab fa-github"
  desc = "Development takes place here!"
[[params.links.developer]]
	name = "Discord"
	url = "https://aka.ms/dapr-discord"
	icon = "fab fa-discord"
  desc = "Conversations happen here!"
[[params.links.developer]]
	name = "Zoom"
	url = "https://aka.ms/dapr-community-call"
	icon = "fas fa-video"
  desc = "Meetings happen here!"<|MERGE_RESOLUTION|>--- conflicted
+++ resolved
@@ -152,15 +152,9 @@
 github_branch = "v1.3"
 
 # Versioning
-<<<<<<< HEAD
 version_menu = "v1.3 (latest)"
 version = "v1.3"
 archived_version = false
-=======
-version_menu = "v1.2"
-version = "v1.2"
-archived_version = true
->>>>>>> 566a9750
 url_latest_version = "https://docs.dapr.io"
 
 [[params.versions]]
@@ -168,12 +162,6 @@
   url = "https://v1-4.docs.dapr.io"
 [[params.versions]]
   version = "v1.3 (latest)"
-<<<<<<< HEAD
-=======
-  url = "https://docs.dapr.io"
-[[params.versions]]
-  version = "v1.2"
->>>>>>> 566a9750
   url = "#"
 [[params.versions]]
   version = "v1.2"
