--- conflicted
+++ resolved
@@ -1,9 +1,5 @@
 # Site Configuration
-<<<<<<< HEAD
 baseURL = "https://v1-4.docs.dapr.io/"
-=======
-baseURL = "https://docs.dapr.io/"
->>>>>>> b03e4e8f
 title = "Dapr Docs"
 theme = "docsy"
 disableFastRender = true
@@ -156,32 +152,17 @@
 github_branch = "v1.4"
 
 # Versioning
-<<<<<<< HEAD
 version_menu = "v1.4 (preview)"
 version = "v1.4"
-=======
-version_menu = "v1.3 (latest)"
-version = "v1.3"
->>>>>>> b03e4e8f
 archived_version = false
 url_latest_version = "https://docs.dapr.io"
 
 [[params.versions]]
   version = "v1.4 (preview)"
-<<<<<<< HEAD
   url = "#"
 [[params.versions]]
   version = "v1.3 (latest)"
   url = "https://docs.dapr.io"
-=======
-  url = "https://v1-4.docs.dapr.io"
-[[params.versions]]
-  version = "v1.3 (latest)"
-  url = "#"
-[[params.versions]]
-  version = "v1.2"
-  url = "https://v1-2.docs.dapr.io"
->>>>>>> b03e4e8f
 [[params.versions]]
   version = "v1.2"
   url = "https://v1-2.docs.dapr.io"
