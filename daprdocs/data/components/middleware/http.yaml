- component: Rate limit
  link: middleware-rate-limit
  state: Alpha
  version: v1
  description: Restricts the maximum number of allowed HTTP requests per second
- component: OAuth2 Authorization Grant flow
  link: https://tools.ietf.org/html/rfc6749#section-4.1
  state: Alpha
  version: v1
  description: Enables the [OAuth2 Authorization Grant flow](https://tools.ietf.org/html/rfc6749#section-4.1) on a Web API
- component: OAuth2 Client Credentials Grant flow
  link: https://tools.ietf.org/html/rfc6749#section-4.4
  state: Alpha
  version: v1
  description: Enables the [OAuth2 Client Credentials Grant flow](https://tools.ietf.org/html/rfc6749#section-4.4) on a Web API
- component: OpenID Connect
  link: https://openid.net/connect/
  state: Alpha
  version: v1
  description: Verifies a [Bearer Token](https://tools.ietf.org/html/rfc6750) using [OpenID Connect](https://openid.net/connect/) on a Web API
- component: Rego/OPA Policies
  link: https://www.openpolicyagent.org/
  state: Alpha
  version: v1
  description: Applies [Rego/OPA Policies](https://www.openpolicyagent.org/) to incoming Dapr HTTP requests
<<<<<<< HEAD
- component: Sentinel
  link: middleware-sentinel
  state: Alpha
  version: v1
  description: Use Sentinel middleware to guarantee the reliability and resiliency of your application
=======
- component: RouterChecker
  link: middleware-routerchecker
  state: Alpha
  version: v1
  description: Use RouterChecker middleware to block invalid http request routing
>>>>>>> dfbc33f1
- component: Uppercase
  link: middleware-uppercase
  state: Stable
  version: v1
  description: Converts the body of the request to uppercase letters (demo)
- component: WASM
  link: middleware-wasm
  state: Alpha
  version: v1
  description: Use WASM middleware in your HTTP pipeline<|MERGE_RESOLUTION|>--- conflicted
+++ resolved
@@ -23,19 +23,16 @@
   state: Alpha
   version: v1
   description: Applies [Rego/OPA Policies](https://www.openpolicyagent.org/) to incoming Dapr HTTP requests
-<<<<<<< HEAD
 - component: Sentinel
   link: middleware-sentinel
   state: Alpha
   version: v1
   description: Use Sentinel middleware to guarantee the reliability and resiliency of your application
-=======
 - component: RouterChecker
   link: middleware-routerchecker
   state: Alpha
   version: v1
   description: Use RouterChecker middleware to block invalid http request routing
->>>>>>> dfbc33f1
 - component: Uppercase
   link: middleware-uppercase
   state: Stable
