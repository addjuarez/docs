--- conflicted
+++ resolved
@@ -2,11 +2,7 @@
   link: setup-aws-snssqs
   state: Stable
   version: v1
-<<<<<<< HEAD
   since: "1.6"
   features:
     bulkPublish: false
-    bulkSubscribe: false
-=======
-  since: "1.10"
->>>>>>> a5472099
+    bulkSubscribe: false