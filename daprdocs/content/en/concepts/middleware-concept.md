---
type: docs
title: "Middleware pipelines"
linkTitle: "Middleware"
weight: 400
description: "Custom processing pipelines of chained middleware components"
---

Dapr allows custom processing pipelines to be defined by chaining a series of middleware components. A request goes through all defined middleware components before it's routed to user code, and then goes through the defined middleware, in reverse order, before it's returned to the client, as shown in the following diagram.

<img src="/images/middleware.png" width=400>

## Customize processing pipeline

When launched, a Dapr sidecar constructs a middleware processing pipeline. By default the pipeline consists of [tracing middleware]({{< ref tracing.md >}}) and CORS middleware. Additional middleware, configured by a Dapr [configuration]({{< ref configuration-concept.md >}}), can be added to the pipeline in the order they are defined. The pipeline applies to all Dapr API endpoints, including state, pub/sub, service invocation, bindings, security and others.

> **NOTE:** Dapr provides a **middleware.http.uppercase** pre-registered component that changes all text in a request body to uppercase. You can use it to test/verify if your custom pipeline is in place.

The following configuration example defines a custom pipeline that uses a [OAuth 2.0 middleware]({{< ref oauth.md >}}) and an uppercase middleware component. In this case, all requests are authorized through the OAuth 2.0 protocol, and transformed to uppercase text, before they are forwarded to user code.

```yaml
apiVersion: dapr.io/v1alpha1
kind: Configuration
metadata:
  name: pipeline
  namespace: default
spec:
  httpPipeline:
    handlers:
    - name: oauth2
      type: middleware.http.oauth2
    - name: uppercase
      type: middleware.http.uppercase
```

## Writing a custom middleware

Dapr uses [FastHTTP](https://github.com/valyala/fasthttp) to implement it's HTTP server. Hence, your HTTP middleware needs to be written as a FastHTTP handler. Your middleware needs to implement a middleware interface, which defines a **GetHandler** method that returns a **fasthttp.RequestHandler**:

```go
type Middleware interface {
  GetHandler(metadata Metadata) (func(h fasthttp.RequestHandler) fasthttp.RequestHandler, error)
}
```

Your handler implementation can include any inbound logic, outbound logic, or both:

```go
func GetHandler(metadata Metadata) fasthttp.RequestHandler {
  return func(h fasthttp.RequestHandler) fasthttp.RequestHandler {
    return func(ctx *fasthttp.RequestCtx) {
      //inboud logic
            h(ctx)  //call the downstream handler
            //outbound logic
    }
  }
}
```

## Adding new middleware components
Your middleware component can be contributed to the [components-contrib repository](https://github.com/dapr/components-contrib/tree/master/middleware). 

Then submit another pull request against the [Dapr runtime repository](https://github.com/dapr/dapr) to register the new middleware type. You'll need to modify the **Load()** method in [registry.go]( https://github.com/dapr/dapr/blob/master/pkg/components/middleware/http/registry.go) to register your middleware using the **Register** method.

## Next steps
<<<<<<< HEAD
* [How-To: Configure API authorization with OAuth]({{<ref "oauth.md">}})
=======
* [How-To: Configure API authorization with OAuth({{< ref oauth.md >}})
>>>>>>> 3dae9a0d
<|MERGE_RESOLUTION|>--- conflicted
+++ resolved
@@ -63,8 +63,4 @@
 Then submit another pull request against the [Dapr runtime repository](https://github.com/dapr/dapr) to register the new middleware type. You'll need to modify the **Load()** method in [registry.go]( https://github.com/dapr/dapr/blob/master/pkg/components/middleware/http/registry.go) to register your middleware using the **Register** method.
 
 ## Next steps
-<<<<<<< HEAD
-* [How-To: Configure API authorization with OAuth]({{<ref "oauth.md">}})
-=======
-* [How-To: Configure API authorization with OAuth({{< ref oauth.md >}})
->>>>>>> 3dae9a0d
+* [How-To: Configure API authorization with OAuth({{< ref oauth.md >}})