---
type: docs
title: "Observability"
linkTitle: "Observability"
weight: 500
description: >
  Monitor applications through tracing, metrics, logs and health
---

When building an applications, understanding how the system is behaving is an important part of operating it - this includes having the ability to observe the internal calls of an application, gauging its performance and becoming aware of problems as soon as they occur. This is challenging for any system but even more so for a distributed system comprised of multiple microservices where a flow, made of several calls, may start in one microservices but continue in another. Observability is critical in production environments but also useful during development to understand bottlenecks, improve performance and perform basic debugging across the span of microservices.

While some data points about an application can be gathered from the underlying infrastructure (e.g. memory consumption, CPU usage), other meaningful information must be collected from an "application aware" layer - one that can show how an important series of calls is executed across microservices. This usually means a developer must add some code to instrument an application for this purpose. Often, instrumentation code is simply meant to send collected data such as traces and metrics to an external monitoring tool or service that can help store, visualize and analyze all this information. 

Having to maintain this code, which is not part of the core logic of the application, is another burden on the developer, sometimes requiring understanding monitoring tools APIs, using additional SDKs etc. This instrumentation may also add to the portability challenges of an application which may require different instrumentation depending on where the application is deployed. For example, different cloud providers offer different monitoring solutions and an on-prem deployment might require an on-prem solution.

## Observability for your application with Dapr
<<<<<<< HEAD
When building an application which is leveraging Dapr building blocks to perform service-to-service calls and pub/sub messaging, Dapr offers an advantage in respect to [distributed tracing]({{<ref tracing>}}) - Because this inter-service communication goes through the Dapr sidecar, the sidecar is in a unique position to offload the burden of application level instrumentation. 
=======
When building an application which is leveraging Dapr building blocks to perform service-to-service calls and pub/sub messaging, Dapr offers an advantage in respect to [distributed tracing]({{<ref tracing>}}) because this inter-service communication flows through the Dapr sidecar, the sidecar is in a unique position to offload the burden of application level instrumentation. 
>>>>>>> f3188c44

### Distributed tracing
Dapr can be [configured to emit tracing data]({{<ref setup-tracing.md>}}), and because Dapr does so using widely adopted protocols such as the [Zipkin](https://zipkin.io) protocol, it can be easily integrated with multiple [monitoring backends]({{<ref supported-tracing-backends>}}). 

<img src="/images/observability-tracing.png" width=1000 alt="Distributed tracing with Dapr">

### OpenTelemetry collector
Dapr can also be configured to work with the [OpenTelemetry Collector]({{<ref open-telemetry-collector>}}) which offers even more compatibility with external monitoring tools.

<img src="/images/observability-opentelemetry-collector.png" width=1000 alt="Distributed tracing via OpenTelemetry collector">

### Tracing context
Dapr uses [W3C tracing]({{<ref w3c-tracing>}}) specification for tracing context and can generate and propagate the context header itself or propagate user provided context headers.

## Observability for the Dapr sidecar and system services
As for other parts of your system, you will want to be able to observe Dapr itself and collect metrics and logs emitted by the Dapr sidecar that runs along each microservice as well as the Dapr related services in your environment such as the control plane services that are deployed for a Dapr enabled Kubernetes cluster.

<img src="/images/observability-sidecar.png" width=1000 alt="Dapr sidecar metrics, logs and health checks">

### Logging
Dapr generates [logs]({{<ref "logs.md">}}) to provide visibility into sidecar operation and to help users identify issues and perform debugging. Log events contain warning, error, info, and debug messages produced by Dapr system services. Dapr can also be configured to send logs to collectors such as [Fluentd]({{< ref fluentd.md >}}) and [Azure Monitor]({{< ref azure-monitor.md >}}) so they can be easily searched, analyzed and provide insights.

### Metrics
Metrics are the series of measured values and counts that are collected and stored over time. [Dapr metrics]({{<ref "metrics">}}) provide monitoring capabilities to understand the behavior of the Dapr sidecar and system services. For example, the metrics between a Dapr sidecar and the user application show call latency, traffic failures, error rates of requests etc. Dapr [system services metrics](https://github.com/dapr/dapr/blob/master/docs/development/dapr-metrics.md) show sidecar injection failures, health of the system services including CPU usage, number of actor placements made etc.

### Health checks
The Dapr sidecar exposes an HTTP endpoint for [health checks]({{<ref sidecar-health.md>}}). With this API, user code or hosting environments can probe the Dapr sidecar to determine its status and identify issues with sidecar readiness. <|MERGE_RESOLUTION|>--- conflicted
+++ resolved
@@ -14,11 +14,7 @@
 Having to maintain this code, which is not part of the core logic of the application, is another burden on the developer, sometimes requiring understanding monitoring tools APIs, using additional SDKs etc. This instrumentation may also add to the portability challenges of an application which may require different instrumentation depending on where the application is deployed. For example, different cloud providers offer different monitoring solutions and an on-prem deployment might require an on-prem solution.
 
 ## Observability for your application with Dapr
-<<<<<<< HEAD
-When building an application which is leveraging Dapr building blocks to perform service-to-service calls and pub/sub messaging, Dapr offers an advantage in respect to [distributed tracing]({{<ref tracing>}}) - Because this inter-service communication goes through the Dapr sidecar, the sidecar is in a unique position to offload the burden of application level instrumentation. 
-=======
 When building an application which is leveraging Dapr building blocks to perform service-to-service calls and pub/sub messaging, Dapr offers an advantage in respect to [distributed tracing]({{<ref tracing>}}) because this inter-service communication flows through the Dapr sidecar, the sidecar is in a unique position to offload the burden of application level instrumentation. 
->>>>>>> f3188c44
 
 ### Distributed tracing
 Dapr can be [configured to emit tracing data]({{<ref setup-tracing.md>}}), and because Dapr does so using widely adopted protocols such as the [Zipkin](https://zipkin.io) protocol, it can be easily integrated with multiple [monitoring backends]({{<ref supported-tracing-backends>}}). 
