--- conflicted
+++ resolved
@@ -11,12 +11,11 @@
 
 The observability capabilities enable users to monitor the Dapr system services, their interaction with user applications and understand how these monitored services behave. The observability capabilities are divided into the following areas;
 
-<<<<<<< HEAD
 * **[Distributed tracing]({{<ref "tracing.md">}})**: is used to profile and monitor Dapr system services and user apps. Distributed tracing helps pinpoint where failures occur and what causes poor performance. Distributed tracing is particularly well-suited to debugging and monitoring distributed software architectures, such as microservices.
 
     You can use distributed tracing to help debug and optimize application code. Distributed tracing contains trace spans between the Dapr runtime, Dapr system services, and user apps across process, nodes, network, and security boundaries. It provides a detailed understanding of service invocations (call flows) and service dependencies.
 
-    Dapr uses [W3C tracing context for distributed tracing]({{<ref "w3c-tracing-overview.md">}})
+    Dapr uses [W3C tracing context for distributed tracing]({{<ref w3c-tracing>}})
 
     It is generally recommended to run Dapr in production with tracing.
 * **[Metrics]({{<ref "metrics.md">}})**: are the series of measured values and counts that are collected and stored over time. Dapr metrics provide monitoring and understanding of the behavior of Dapr system services and user apps. For example, the service metrics between Dapr sidecars and user apps show call latency, traffic failures, error rates of requests etc. Dapr system services metrics show side car injection failures, health of the system services including CPU usage, number of actor placement made etc.  
@@ -24,18 +23,6 @@
 * **[Logs]({{<ref "logs.md">}})**: are records of events that occur and can be used to determine failures or another status. Logs events contain warning, error, info, and debug messages produced by Dapr system services. Each log event includes metadata such as message type, hostname, component name, App ID, ip address, etc.
 
 * **[Health]({{<ref "sidecar-health.md">}})**: Dapr provides a way for a hosting platform to determine its health using an HTTP endpoint. With this endpoint, the Dapr process, or sidecar, can be probed to determine its readiness and liveness and action taken accordingly.
-=======
-- **[Distributed tracing]({{< ref tracing.md >}})**: is used to profile and monitor Dapr system services and user apps. Distributed tracing helps pinpoint where failures occur and what causes poor performance. Distributed tracing is particularly well-suited to debugging and monitoring distributed software architectures, such as microservices.
-
-    You can use distributed tracing to help debug and optimize application code. Distributed tracing contains trace spans between the Dapr runtime, Dapr system services, and user apps across process, nodes, network, and security boundaries. It provides a detailed understanding of service invocations (call flows) and service dependencies.
-
-    Dapr uses [W3C distributed tracing]({{< ref w3c-tracing >}})
-
-    It is generally recommended to run Dapr in production with tracing.
-- **[Metrics]({{< ref metrics.md >}})**: are the series of measured values and counts that are collected and stored over time. Dapr metrics provide monitoring and understanding of the behavior of Dapr system services and user apps. For example, the service metrics between Dapr sidecars and user apps show call latency, traffic failures, error rates of requests etc. Dapr system services metrics show side car injection failures, health of the system services including CPU usage, number of actor placement made etc.  
-- **[Logs]({{< ref logs.md >}})**: are records of events that occur and can be used to determine failures or another status. Logs events contain warning, error, info, and debug messages produced by Dapr system services. Each log event includes metadata such as message type, hostname, component name, App ID, ip address, etc.
-- **[Health]({{< ref health_api.md>}})**: Dapr provides a way for a hosting platform to determine it's health using an HTTP endpoint. With this endpoint, the Dapr process, or sidecar, can be probed to determine its readiness and liveness and action taken accordingly.
->>>>>>> 3dae9a0d
 
 ## Open Telemetry
 Dapr integrates with [OpenTelemetry](https://opentelemetry.io/) for tracing, metrics and logs. With OpenTelemetry, you can configure various exporters for tracing and metrics based on your environment, whether it is running in the cloud or on-premises.