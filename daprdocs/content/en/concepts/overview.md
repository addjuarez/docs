---
type: docs
title: "Overview"
linkTitle: "Overview"
weight: 100
description: >
  Introduction to the Distributed Application Runtime
---

Dapr is a portable, event-driven runtime that makes it easy for any developer to build resilient, stateless and stateful applications that run on the cloud and edge and embraces the diversity of languages and developer frameworks.

<iframe width="1120" height="630" src="https://www.youtube.com/embed/9o9iDAgYBA8" title="YouTube video player" frameborder="0" allow="accelerometer; autoplay; clipboard-write; encrypted-media; gyroscope; picture-in-picture" allowfullscreen></iframe>

## Any language, any framework, anywhere

<img src="/images/overview.png" width=1000>

Today we are experiencing a wave of cloud adoption. Developers are comfortable with web + database application architectures (for example classic 3-tier designs) but not with microservice application architectures which are inherently distributed. It’s hard to become a distributed systems expert, nor should you have to. Developers want to focus on business logic, while leaning on the platforms to imbue their applications with scale, resiliency, maintainability, elasticity and the other attributes of cloud-native architectures.

This is where Dapr comes in. Dapr codifies the *best practices* for building microservice applications into open, independent, building blocks that enable you to build portable applications with the language and framework of your choice. Each building block is completely independent and you can use one, some, or all of them in your application.

In addition Dapr is platform agnostic meaning you can run your applications locally, on any Kubernetes cluster, and other hosting environments that Dapr integrates with. This enables you to build microservice applications that can run on the cloud and edge.

Using Dapr you can easily build microservice applications using any language, any framework, and run them anywhere.

## Microservice building blocks for cloud and edge

<img src="/images/building_blocks.png" width=1000>

There are many considerations when architecting microservices applications. Dapr provides best practices for common capabilities when building microservice applications that developers can use in a standard way and deploy to any environment. It does this by providing distributed system building blocks.

Each of these building blocks is independent, meaning that you can use one, some or all of them in your application. Today, the following building blocks are available:

| Building Block | Description |
|----------------|-------------|
| [**Service-to-service invocation**]({{<ref "service-invocation-overview.md">}})  | Resilient service-to-service invocation enables method calls, including retries, on remote services wherever they are located in the supported hosting environment.
|  [**State management**]({{<ref "state-management-overview.md">}}) | With state management for storing key/value pairs, long running, highly available, stateful services can be easily written alongside stateless services in your application. The state store is pluggable and can include Azure CosmosDB, Azure SQL Server, PostgreSQL, AWS DynamoDB or Redis among others.
| [**Publish and subscribe**]({{<ref "pubsub-overview.md">}}) | Publishing events and subscribing to topics | tween services enables event-driven architectures to simplify horizontal scalability and make them | silient to failure. Dapr provides at least once message delivery guarantee.
| [**Resource bindings**]({{<ref "bindings-overview.md">}}) | Resource bindings with triggers builds further on event-driven architectures for scale and resiliency by receiving and sending events to and from any external source such as databases, queues, file systems, etc.
| [**Actors**]({{<ref "actors-overview.md">}}) | A pattern for stateful and stateless objects that make concurrency simple with method and state encapsulation. Dapr provides many capabilities in its actor runtime including concurrency, state, life-cycle management for actor activation/deactivation and timers and reminders to wake-up actors.
|  [**Observability**]({{<ref "observability-concept.md">}}) | Dapr emit metrics, logs, and traces to debug and monitor both Dapr and user applications. Dapr supports distributed tracing to easily diagnose and serve inter-service calls in production using the W3C Trace Context standard and Open Telemetry to send to different monitoring tools.
| [**Secrets**]({{<ref "secrets-overview.md">}}) | Dapr provides secrets management and integrates with public cloud and local secret stores to retrieve the secrets for use in application code.

## Sidecar architecture

Dapr exposes its HTTP and gRPC APIs as a sidecar architecture, either as a container or as a process, not requiring the application code to include any Dapr runtime code. This makes integration with Dapr easy from other runtimes, as well as providing separation of the application logic for improved supportability.

<img src="/images/overview-sidecar-model.png" width=700>

## Hosting environments

Dapr can be hosted in multiple environments, including self-hosted on a Windows/Linux/macOS machine and on Kubernetes.

### Self-hosted

<<<<<<< HEAD
In [self-hosted mode]({{< ref self-hosted-overview.md >}}) Dapr runs as a separate sidecar process which your service code can call via HTTP or gRPC. Each running service has a Dapr runtime process (or sidecar) which is configured to use state stores, pub/sub, binding components and the other building blocks. 

You can use the [Dapr CLI](https://github.com/dapr/cli#launch-dapr-and-your-app) to run a Dapr enabled application on your local machine. Try this out with the [getting started samples]({{< ref getting-started >}}). 
=======
In [self-hosted mode]({{< ref self-hosted-overview.md >}}) Dapr runs as a separate sidecar process which your service code can call via HTTP or gRPC. Each running service has a Dapr runtime process (or sidecar) which is configured to use state stores, pub/sub, binding components and the other building blocks.

You can use the [Dapr CLI](https://github.com/dapr/cli#launch-dapr-and-your-app) to run a Dapr enabled application on your local machine. Try this out with the [getting started samples]({{< ref getting-started >}}).
>>>>>>> 19973580

<img src="/images/overview_standalone.png" width=1000 alt="Architecture diagram of Dapr in self-hosted mode">

### Kubernetes hosted

In container hosting environments such as Kubernetes, Dapr runs as a sidecar container with the application container in the same pod.

<<<<<<< HEAD
The `dapr-sidecar-injector` and `dapr-operator` services provide first class integration to launch Dapr as a sidecar container in the same pod as the service container and provide notifications of Dapr component updates provisioned into the cluster. 
=======
The `dapr-sidecar-injector` and `dapr-operator` services provide first class integration to launch Dapr as a sidecar container in the same pod as the service container and provide notifications of Dapr component updates provisioned into the cluster.
>>>>>>> 19973580

The `dapr-sentry` service is a certificate authority that enables mutual TLS between Dapr sidecar instances for secure data encryption. For more information on the `Sentry` service read the [security overview]({{< ref "security-concept.md#dapr-to-dapr-communication" >}})

Deploying and running a Dapr enabled application into your Kubernetes cluster is as simple as adding a few annotations to the deployment schemes. Visit the [Dapr on Kubernetes docs]({{< ref kubernetes >}})

<img src="/images/overview_kubernetes.png" width=1000 alt="Architecture diagram of Dapr in Kubernetes mode">

## Developer language SDKs and frameworks

Dapr offers a variety of SDKs and frameworks to make it easy to begin developing with Dapr in your preferred language.

### Dapr SDKs

To make using Dapr more natural for different languages, it also includes [language specific SDKs]({{<ref sdks>}}) for:
- C++
- Go
- Java
- JavaScript
- Python
- Rust
- .NET
- PHP

These SDKs expose the functionality of the Dapr building blocks through a typed language API, rather than calling the http/gRPC API. This enables you to write a combination of stateless and stateful functions and actors all in the language of their choice. And because these SDKs share the Dapr runtime, you get cross-language actor and functions support.

### Developer frameworks

Dapr can be used from any developer framework. Here are some that have been integrated with Dapr:

#### Web

| Language | Frameworks | Description |
|----------|------------|-------------|
| [.NET]({{< ref dotnet >}}) | [ASP.NET]({{< ref dotnet-aspnet.md >}}) | Brings stateful routing controllers that respond to pub/sub events from other services. Can also take advantage of [ASP.NET Core gRPC Services](https://docs.microsoft.com/en-us/aspnet/core/grpc/).
<<<<<<< HEAD
| [Java](https://github.com/dapr/java-sdk) | [Spring Boot](https://spring.io/) 
=======
| [Java](https://github.com/dapr/java-sdk) | [Spring Boot](https://spring.io/)
>>>>>>> 19973580
| [Python]({{< ref python >}}) | [Flask]({{< ref python-flask.md >}})
| [Javascript](https://github.com/dapr/js-sdk) | [Express](http://expressjs.com/)
| [PHP]({{< ref php >}}) | | You can serve with Apache, Nginx, or Caddyserver.

#### Integrations and extensions

Visit the [integrations]({{< ref integrations >}}) page to learn about some of the first-class support Dapr has for various frameworks and external products, including:
- Azure Functions runtime
- Azure Logic Apps runtime
- Azure API Management
- KEDA
- Visual Studio Code

## Designed for operations

Dapr is designed for [operations]({{< ref operations >}}) and security. The Dapr sidecars, runtime, components, and configuration can all be managed and deployed easily and securly to match your organization's needs.

The [services dashboard](https://github.com/dapr/dashboard), installed via the Dapr CLI, provides a web-based UI enabling you to see information, view logs and more for the Dapr sidecars.

The [monitoring tools support]({{< ref monitoring >}}) provides deeper visibility into the Dapr system services and side-cars and the [observability capabilities]({{<ref "observability-concept.md">}}) of Dapr provide insights into your application such as tracing and metrics.<|MERGE_RESOLUTION|>--- conflicted
+++ resolved
@@ -53,15 +53,9 @@
 
 ### Self-hosted
 
-<<<<<<< HEAD
-In [self-hosted mode]({{< ref self-hosted-overview.md >}}) Dapr runs as a separate sidecar process which your service code can call via HTTP or gRPC. Each running service has a Dapr runtime process (or sidecar) which is configured to use state stores, pub/sub, binding components and the other building blocks. 
-
-You can use the [Dapr CLI](https://github.com/dapr/cli#launch-dapr-and-your-app) to run a Dapr enabled application on your local machine. Try this out with the [getting started samples]({{< ref getting-started >}}). 
-=======
 In [self-hosted mode]({{< ref self-hosted-overview.md >}}) Dapr runs as a separate sidecar process which your service code can call via HTTP or gRPC. Each running service has a Dapr runtime process (or sidecar) which is configured to use state stores, pub/sub, binding components and the other building blocks.
 
 You can use the [Dapr CLI](https://github.com/dapr/cli#launch-dapr-and-your-app) to run a Dapr enabled application on your local machine. Try this out with the [getting started samples]({{< ref getting-started >}}).
->>>>>>> 19973580
 
 <img src="/images/overview_standalone.png" width=1000 alt="Architecture diagram of Dapr in self-hosted mode">
 
@@ -69,11 +63,7 @@
 
 In container hosting environments such as Kubernetes, Dapr runs as a sidecar container with the application container in the same pod.
 
-<<<<<<< HEAD
-The `dapr-sidecar-injector` and `dapr-operator` services provide first class integration to launch Dapr as a sidecar container in the same pod as the service container and provide notifications of Dapr component updates provisioned into the cluster. 
-=======
 The `dapr-sidecar-injector` and `dapr-operator` services provide first class integration to launch Dapr as a sidecar container in the same pod as the service container and provide notifications of Dapr component updates provisioned into the cluster.
->>>>>>> 19973580
 
 The `dapr-sentry` service is a certificate authority that enables mutual TLS between Dapr sidecar instances for secure data encryption. For more information on the `Sentry` service read the [security overview]({{< ref "security-concept.md#dapr-to-dapr-communication" >}})
 
@@ -108,11 +98,7 @@
 | Language | Frameworks | Description |
 |----------|------------|-------------|
 | [.NET]({{< ref dotnet >}}) | [ASP.NET]({{< ref dotnet-aspnet.md >}}) | Brings stateful routing controllers that respond to pub/sub events from other services. Can also take advantage of [ASP.NET Core gRPC Services](https://docs.microsoft.com/en-us/aspnet/core/grpc/).
-<<<<<<< HEAD
-| [Java](https://github.com/dapr/java-sdk) | [Spring Boot](https://spring.io/) 
-=======
 | [Java](https://github.com/dapr/java-sdk) | [Spring Boot](https://spring.io/)
->>>>>>> 19973580
 | [Python]({{< ref python >}}) | [Flask]({{< ref python-flask.md >}})
 | [Javascript](https://github.com/dapr/js-sdk) | [Express](http://expressjs.com/)
 | [PHP]({{< ref php >}}) | | You can serve with Apache, Nginx, or Caddyserver.
