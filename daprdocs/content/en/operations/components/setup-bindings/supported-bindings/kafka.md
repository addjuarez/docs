--- conflicted
+++ resolved
@@ -38,8 +38,6 @@
     value: 1024
 ```
 
-<<<<<<< HEAD
-=======
 - `topics` is a comma separated string of topics for an input binding.
 - `brokers` is a comma separated string of kafka brokers.
 - `consumerGroup` is a kafka consumer group to listen on.
@@ -48,7 +46,6 @@
 - `saslUsername` is the SASL username for authentication. Only used if `authRequired` is set to - `"true"`.
 - `maxMessageBytes` is the maximum message size allowed for a single Kafka message. Default is 1024.
 
->>>>>>> b733ec95
 {{% alert title="Warning" color="warning" %}}
 The above example uses secrets as plain strings. It is recommended to use a secret store for the secrets as described [here]({{< ref component-secrets.md >}}).
 {{% /alert %}}
