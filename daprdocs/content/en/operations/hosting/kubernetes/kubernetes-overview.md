--- conflicted
+++ resolved
@@ -46,16 +46,7 @@
 You can see some examples [here](https://github.com/dapr/quickstarts/tree/master/hello-kubernetes) in the Kubernetes getting started quickstart.
 
 ## Supported versions
-<<<<<<< HEAD
 Dapr support for Kubernetes is aligned with [Kubernetes Version Skew Policy](https://kubernetes.io/releases/version-skew-policy).
-=======
-Dapr is tested and supported on the following versions of Kubernetes.
-
-| Supported Kubernetes versions    |
-|-----------------------|
-| 1.17.x and above        |
-
->>>>>>> 0681e1a9
 
 ## Related links
 
