--- conflicted
+++ resolved
@@ -11,20 +11,12 @@
 - [Dapr CLI]({{< ref install-dapr-cli.md >}})
 - [Helm 3](https://github.com/helm/helm/releases) (if using Helm) 
 
-<<<<<<< HEAD
 ## Upgrade existing cluster to 1.0.1
-There are two ways to upgrade the Dapr control plane on a Kubernetes cluster using either the Dapr CLI or Helm. The preferred way is to use the Dapr CLI.
-
-### Dapr CLI
-The example below shows how to upgrade to version 1.0.1
-=======
-## Upgrade existing cluster to 1.0.0
 There are two ways to upgrade the Dapr control plane on a Kubernetes cluster using either the Dapr CLI or Helm.
 
 ### Dapr CLI
 
-The example below shows how to upgrade to version 1.0.0:
->>>>>>> 8580f055
+The example below shows how to upgrade to version 1.0.1:
 
   ```bash
   dapr upgrade -k --runtime-version=1.0.1
