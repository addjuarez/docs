--- conflicted
+++ resolved
@@ -13,18 +13,10 @@
 
 
 ## Current preview features
-<<<<<<< HEAD
-| Feature | Description | Setting | Documentation |
-| ---------- |-------------|---------|---------------|
-| **Partition actor reminders** | Allows actor reminders to be partitioned across multiple keys in the underlying statestore in order to improve scale and performance. | `Actor.TypeMetadata` | [How-To: Partition Actor Reminders]({{< ref "howto-actors.md#partitioning-reminders" >}}) |
-| **Pub/Sub routing** | Allow the use of expressions to route cloud events to different URIs/paths and event handlers in your application. | `PubSub.Routing` | [How-To: Publish a message and subscribe to a topic]({{<ref howto-route-messages>}}) |
-| **ARM64 Mac Support** | Dapr CLI, sidecar, and Dashboard are now natively compiled for ARM64 Macs, along with Dapr CLI installation via Homebrew. | N/A | [Install the Dapr CLI]({{<ref install-dapr-cli>}}) |
-| **Resiliency** | Allows configuring of fine-grained policies for retries, timeouts and circuitbreaking. | `Resiliency` | [Configure Resiliency Policies]({{<ref "resiliency-overview">}}) | 
-=======
 | Feature | Description | Setting | Documentation | Version introduced |
 | ---------- |-------------|---------|---------------|-----------------|
 | **Partition actor reminders** | Allows actor reminders to be partitioned across multiple keys in the underlying statestore in order to improve scale and performance. | `Actor.TypeMetadata` | [How-To: Partition Actor Reminders]({{< ref "howto-actors.md#partitioning-reminders" >}}) | v1.4 |
 | **Pub/Sub routing** | Allow the use of expressions to route cloud events to different URIs/paths and event handlers in your application. | `PubSub.Routing` | [How-To: Publish a message and subscribe to a topic]({{<ref howto-route-messages>}}) | v1.7 |
 | **ARM64 Mac Support** | Dapr CLI, sidecar, and Dashboard are now natively compiled for ARM64 Macs, along with Dapr CLI installation via Homebrew. | N/A | [Install the Dapr CLI]({{<ref install-dapr-cli>}}) | v1.5 |
 | **--image-registry** flag with Dapr CLI| In self hosted mode you can set this flag to specify any private registry to pull the container images required to install Dapr| N/A | [init CLI command reference]({{<ref "dapr-init.md#self-hosted-environment" >}}) | v1.7 |
->>>>>>> e0d6e215
+| **Resiliency** | Allows configuring of fine-grained policies for retries, timeouts and circuitbreaking. | `Resiliency` | [Configure Resiliency Policies]({{<ref "resiliency-overview">}}) | 
