--- conflicted
+++ resolved
@@ -35,12 +35,8 @@
 | Release date | Runtime     | CLI  | SDKs  | Dashboard  | Status |
 |--------------------|:--------:|:--------|---------|---------|---------|
 | October 13th 2022 | 1.9.0</br>  | 1.9.0 | Java 1.7.0 </br>Go 1.6.0 </br>PHP 1.1.0 </br>Python 1.8.1 </br>.NET 1.9.0 </br>JS 2.4.2 | 0.11.0 | Supported (current) |
-<<<<<<< HEAD
-| August 10th 2022 | 1.8.4</br>  | 1.8.1 | Java 1.6.0 </br>Go 1.5.0 </br>PHP 1.1.0 </br>Python 1.7.0 </br>.NET 1.8.0 </br>JS 2.3.0 | 0.11.0 | Supported (current) |
-=======
 | October 13th 2022 | 1.8.5</br>  | 1.8.1 | Java 1.6.0 </br>Go 1.5.0 </br>PHP 1.1.0 </br>Python 1.7.0 </br>.NET 1.8.0 </br>JS 2.3.0 | 0.11.0 | Supported |
 | August 10th 2022 | 1.8.4</br>  | 1.8.1 | Java 1.6.0 </br>Go 1.5.0 </br>PHP 1.1.0 </br>Python 1.7.0 </br>.NET 1.8.0 </br>JS 2.3.0 | 0.11.0 | Supported |
->>>>>>> 8c85c893
 | July 29th 2022 | 1.8.3</br>  | 1.8.0 | Java 1.6.0 </br>Go 1.5.0 </br>PHP 1.1.0 </br>Python 1.7.0 </br>.NET 1.8.0 </br>JS 2.3.0 | 0.11.0 | Supported |
 | July 21st 2022 | 1.8.2</br>  | 1.8.0 | Java 1.6.0 </br>Go 1.5.0 </br>PHP 1.1.0 </br>Python 1.7.0 </br>.NET 1.8.0 </br>JS 2.3.0 | 0.11.0 | Supported |
 | July 20th 2022 | 1.8.1</br>  | 1.8.0 | Java 1.6.0 </br>Go 1.5.0 </br>PHP 1.1.0 </br>Python 1.7.0 </br>.NET 1.8.0 </br>JS 2.3.0 | 0.11.0 | Supported |
@@ -85,11 +81,7 @@
 | 1.6.0                    |                   N/A |                    1.6.2 |
 | 1.6.0                    |                   N/A |                    1.7.4 |
 | 1.7.0 to 1.7.4           |                   N/A |                    1.8.0 |
-<<<<<<< HEAD
-| 1.8.0                    |                   N/A |                    1.8.4 |
-=======
 | 1.8.0                    |                   N/A |                    1.8.5 |
->>>>>>> 8c85c893
 | 1.9.0                    |                   N/A |                    1.9.0 |
 
 ## Breaking changes and deprecations
