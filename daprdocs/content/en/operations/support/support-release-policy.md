--- conflicted
+++ resolved
@@ -11,17 +11,11 @@
 
 Dapr releases use `MAJOR.MINOR.PATCH` versioning. For example, 1.0.0.
 
-<<<<<<< HEAD
 | Versioning | Description |
 | ---------- | ----------- |
 | `MAJOR`    | Updated when there’s a non-backward compatible change to the runtime, such as an API change. A `MAJOR` release can also occur then there is a considered a significant addition/change of functionality that needs to differentiate from the previous version. |
 | `MINOR`    | Updated as part of the regular release cadence, including new features, bug, and security fixes. |
 | `PATCH`    | Incremented for a critical issue (P0) and security hot fixes. |
-=======
-  * A `MAJOR` version is updated when there’s a non-backward compatible change to the runtime, such as an API change.  A `MAJOR` release can also occur then there is a considered a significant addition/change of functionality that needs to differentiate from the previous version.
-  * A `MINOR` version is updated as part of the regular release cadence, including new features, bug and security fixes.
-  * A `PATCH` version is incremented for a critical issue (P0) and security hot fixes.
->>>>>>> 7df6efd4
 
 A supported release means:
 
@@ -90,7 +84,6 @@
 
 ### Breaking changes 
 
-<<<<<<< HEAD
 Breaking changes are defined as a change to any of the following that cause compilation errors or undesirable runtime behavior to an existing 3rd party consumer application or script after upgrading to the next stable minor version of a Dapr artifact (SDK, CLI, runtime, etc):
 
 - Code behavior
@@ -122,23 +115,6 @@
    - For example, feature X is announced to be deprecated in the 1.0.0 release notes and will then be removed in 1.2.0.
 
 ### Depreciations
-=======
-## Breaking Changes and Deprecations
-
-Breaking change is defined as a change to any code behavior, schema, default configuration value, command line argument, published metric, Kubernetes CRD template, publicly accessible API or publicly visible SDK interface, method, class or attribute that causes a compilation error or undesirable runtime behavior change to an existing 3rd party consumer application or script after upgrading to the next stable minor version of a Dapr artifact (SDK, CLI, runtime, etc).
-
-Breaking changes can be applied right away to the following cases:
- * Projects versioned at 0.x.y
- * Preview feature
- * Alpha API
- * Preview or Alpha interface, class, method or attribute in SDK
- * Dapr Component in Alpha or Beta
- * Components-Contrib interface
- * URLs in Docs and Blog
- * An **exceptional** case where it is **required** to fix a critical bug or security vulnerability.
-
-There is a process for applying breaking changes. First, a deprecation notice must be posted as part of a release. The breaking changes are applied two (2) releases after the release in which the deprecation was announced. For example, feature X is announced to be deprecated in the 1.0.0 release notes and will then be removed in 1.2.0.
->>>>>>> 7df6efd4
 
 Deprecations appear in release notes under a section named “Deprecations”, which indicates:
 
@@ -147,12 +123,9 @@
 
 After announcing a future breaking change, the change will happen in 2 releases or 6 months, whichever is greater. Deprecated features should respond with warning but do nothing otherwise.
 
-<<<<<<< HEAD
+
 ### Announced deprecations
 
-=======
-### Announced Deprecations
->>>>>>> 7df6efd4
 | Feature               |   Deprecation announcement   | Removal       |
 |-----------------------|-----------------------|------------------------- |
 | GET /v1.0/shutdown API (Users should use [POST API]({{< ref kubernetes-job.md >}}) instead)             |                 1.2.0 |                    1.4.0 |
