--- conflicted
+++ resolved
@@ -31,13 +31,9 @@
 
 | Release date | Runtime     | CLI  | SDKs  | Dashboard  | Status |
 |--------------------|:--------:|:--------|---------|---------|---------|
-<<<<<<< HEAD
-| Feb 17th 2021 | 1.0.1</br>(Mar 4th 2021) | 1.0.1</br>(Mar 11th 2021) | Java 1.0.0 </br>Go 1.0.0 </br>PHP 1.0.0 </br>Python 1.0.0 </br>.NET 1.0.0 | 0.6.0 | Supported (current) |
-=======
 | Feb 17th 2021 | 1.0.0</br>| 1.0.0 | Java 1.0.0 </br>Go 1.0.0 </br>PHP 1.0.0 </br>Python 1.0.0 </br>.NET 1.0.0 | 0.6.0 | Supported |
 | Mar 4th 2021  | 1.0.1</br>| 1.0.1 | Java 1.0.2 </br>Go 1.0.0 </br>PHP 1.0.0 </br>Python 1.0.0 </br>.NET 1.0.0 | 0.6.0 | Supported |
 | Apr 1st 2021 | 1.1.0</br> | 1.1.0 | Java 1.0.2 </br>Go 1.1.0 </br>PHP 1.0.0 </br>Python 1.1.0 </br>.NET 1.1.0 | 0.6.0 | Supported (current) |
->>>>>>> 12f4c3d0
 
 ## Upgrade paths
 After the 1.0 release of the runtime there may be situations where it is necessary to explicitly upgrade through an additional release to reach the desired target. For example an upgrade from v1.0 to v1.2 may need go pass through v1.1
