---
type: docs
title: "publish CLI command reference"
linkTitle: "publish"
description: "Detailed information on the publish CLI command"
---

## Description

Publish a pub-sub event. Supported platforms: Self-hosted

## Usage

```bash
dapr publish [flags]
```

## Examples

### Publish to sample topic in target pubsub
```bash
dapr publish --topic sample --pubsub target --data '{"key":"value"}'
```


## Flags

| Name | Environment Variable | Default | Description
| --- | --- | --- | --- |
<<<<<<< HEAD
| `--data`, `-d` | | | The JSON serialized data string (optional) |
| `--help`, `-h` | | | Print this help message |
| `--pubsub`, `-p` | | | The name of the pub/sub component
| `--topic`, `-t` | | | The topic to be published to |
=======
| `--publish-app-id` | `-i`| | The ID that represents the app from which you are publishing
| `--pubsub` | `-p` | | The name of the pub/sub component
| `--topic`, `-t` | | | The topic to be published to |
| `--data`, `-d` | | | The JSON serialized string (optional) |
| `--help`, `-h` | | | Print this help message |
>>>>>>> e6bdf79e
<|MERGE_RESOLUTION|>--- conflicted
+++ resolved
@@ -27,15 +27,8 @@
 
 | Name | Environment Variable | Default | Description
 | --- | --- | --- | --- |
-<<<<<<< HEAD
-| `--data`, `-d` | | | The JSON serialized data string (optional) |
-| `--help`, `-h` | | | Print this help message |
-| `--pubsub`, `-p` | | | The name of the pub/sub component
-| `--topic`, `-t` | | | The topic to be published to |
-=======
 | `--publish-app-id` | `-i`| | The ID that represents the app from which you are publishing
 | `--pubsub` | `-p` | | The name of the pub/sub component
 | `--topic`, `-t` | | | The topic to be published to |
 | `--data`, `-d` | | | The JSON serialized string (optional) |
-| `--help`, `-h` | | | Print this help message |
->>>>>>> e6bdf79e
+| `--help`, `-h` | | | Print this help message |