---
type: docs
title: "run CLI command reference"
linkTitle: "run"
description: "Detailed information on the run CLI command"
---

### Description

Run Dapr and (optionally) your application side by side. A full list comparing daprd arguments, CLI arguments, and Kubernetes annotations can be found [here]({{< ref arguments-annotations-overview.md >}}).

### Supported platforms

- [Self-Hosted]({{< ref self-hosted >}})

### Usage

```bash
dapr run [flags] [command]
```

<<<<<<< HEAD
## Flags

| Name | Environment Variable | Default | Description
| --- | --- | --- | --- |
| `--app-id`, `-a` | | | The id for your application, used for service discovery |
| `--app-max-concurrency` | | `unlimited` | The concurrency level of the application, otherwise is unlimited |
| `--app-port`, `-p` | | | The port your application is listening on
| `--app-protocol`, `-P` | | `http` | The protocol (gRPC or HTTP) Dapr uses to talk to the application. Valid values are: `http` or `grpc` |
| `--app-ssl` | | `false` | Enable https when Dapr invokes the application
| `--components-path`, `-d` | | `Linux & Mac: $HOME/.dapr/components`, `Windows: %USERPROFILE%\.dapr\components` | The path for components directory
| `--config`, `-c` | | `Linux & Mac: $HOME/.dapr/config.yaml`, `Windows: %USERPROFILE%\.dapr\config.yaml` | Dapr configuration file |
| `--dapr-grpc-port` | | `50001` | The gRPC port for Dapr to listen on |
| `--dapr-http-port` | | `3500` | The HTTP port for Dapr to listen on |
| `--enable-profiling` | | `false` | Enable `pprof` profiling via an HTTP endpoint
| `--help`, `-h` | | | Print this help message |
| `--image` | | | The image to build the code in. Input is: `repository/image` |
| `--log-level` | | `info` | The log verbosity. Valid values are: `debug`, `info`, `warn`, `error`, `fatal`, or `panic` |
| `--placement-host-address` | `DAPR_PLACEMENT_HOST` | `localhost` | The address of the placement service. Format is either `<hostname>` for default port (`6050` on Windows, `50005` on Linux/MacOS) or `<hostname>:<port>` for custom port |
| `--profile-port` | | `7777` | The port for the profile server to listen on |
| `--unix-domain-socket`, `-u` | | `/tmp/dapr-APPID-[http|grpc].socket` | The socket path to listen on |
| `--dapr-http-max-request-size` | | `4` | Max size of request body in MB.|

## Examples

### Run a .NET application
=======
### Flags

| Name                           | Environment Variable | Default                                                                            | Description                                                                                          |
| ------------------------------ | -------------------- | ---------------------------------------------------------------------------------- | ---------------------------------------------------------------------------------------------------- |
| `--app-id`, `-a`               | `APP_ID`             |                                                                                    | The id for your application, used for service discovery                                              |
| `--app-max-concurrency`        |                      | `unlimited`                                                                        | The concurrency level of the application, otherwise is unlimited                                     |
| `--app-port`, `-p`             | `APP_PORT`           |                                                                                    | The port your application is listening on                                                            |
| `--app-protocol`, `-P`         |                      | `http`                                                                             | The protocol (gRPC or HTTP) Dapr uses to talk to the application. Valid values are: `http` or `grpc` |
| `--app-ssl`                    |                      | `false`                                                                            | Enable https when Dapr invokes the application                                                       |
| `--components-path`, `-d`      |                      | `Linux & Mac: $HOME/.dapr/components`, `Windows: %USERPROFILE%\.dapr\components`   | The path for components directory                                                                    |
| `--config`, `-c`               |                      | `Linux & Mac: $HOME/.dapr/config.yaml`, `Windows: %USERPROFILE%\.dapr\config.yaml` | Dapr configuration file                                                                              |
| `--dapr-grpc-port`             | `DAPR_GRPC_PORT`     | `50001`                                                                            | The gRPC port for Dapr to listen on                                                                  |
| `--dapr-http-port`             | `DAPR_HTTP_PORT`     | `3500`                                                                             | The HTTP port for Dapr to listen on                                                                  |
| `--enable-profiling`           |                      | `false`                                                                            | Enable `pprof` profiling via an HTTP endpoint                                                        |
| `--help`, `-h`                 |                      |                                                                                    | Print this help message                                                                              |
| `--image`                      |                      |                                                                                    | The image to build the code in. Input is: `repository/image`                                         |
| `--log-level`                  |                      | `info`                                                                             | The log verbosity. Valid values are: `debug`, `info`, `warn`, `error`, `fatal`, or `panic`           |
| `--metrics-port`               | `DAPR_METRICS_PORT`  | `9090`                                                                             | The port that Dapr sends its metrics information to                                                  |
| `--profile-port`               |                      | `7777`                                                                             | The port for the profile server to listen on                                                         |
| `--dapr-http-max-request-size` |                      | `4`                                                                                | Max size of request body in MB.                                                                      |

### Examples
>>>>>>> fe6bc798

```bash
# Run a .NET application
dapr run --app-id myapp --app-port 5000 -- dotnet run

# Run a Java application
dapr run --app-id myapp -- java -jar myapp.jar

# Run a NodeJs application that listens to port 3000
dapr run --app-id myapp --app-port 3000 -- node myapp.js

# Run a Python application
dapr run --app-id myapp -- python myapp.py

# Run sidecar only
dapr run --app-id myapp
<<<<<<< HEAD
```

### Run a .Net application with socket

```bash
dapr run --app-id myapp --app-port 5000 --enable-unix-socket -- dotnet run
=======

# Run a gRPC application written in Go (listening on port 3000)
dapr run --app-id myapp --app-port 5000 --app-protocol grpc -- go run main.go
>>>>>>> fe6bc798
```<|MERGE_RESOLUTION|>--- conflicted
+++ resolved
@@ -19,33 +19,6 @@
 dapr run [flags] [command]
 ```
 
-<<<<<<< HEAD
-## Flags
-
-| Name | Environment Variable | Default | Description
-| --- | --- | --- | --- |
-| `--app-id`, `-a` | | | The id for your application, used for service discovery |
-| `--app-max-concurrency` | | `unlimited` | The concurrency level of the application, otherwise is unlimited |
-| `--app-port`, `-p` | | | The port your application is listening on
-| `--app-protocol`, `-P` | | `http` | The protocol (gRPC or HTTP) Dapr uses to talk to the application. Valid values are: `http` or `grpc` |
-| `--app-ssl` | | `false` | Enable https when Dapr invokes the application
-| `--components-path`, `-d` | | `Linux & Mac: $HOME/.dapr/components`, `Windows: %USERPROFILE%\.dapr\components` | The path for components directory
-| `--config`, `-c` | | `Linux & Mac: $HOME/.dapr/config.yaml`, `Windows: %USERPROFILE%\.dapr\config.yaml` | Dapr configuration file |
-| `--dapr-grpc-port` | | `50001` | The gRPC port for Dapr to listen on |
-| `--dapr-http-port` | | `3500` | The HTTP port for Dapr to listen on |
-| `--enable-profiling` | | `false` | Enable `pprof` profiling via an HTTP endpoint
-| `--help`, `-h` | | | Print this help message |
-| `--image` | | | The image to build the code in. Input is: `repository/image` |
-| `--log-level` | | `info` | The log verbosity. Valid values are: `debug`, `info`, `warn`, `error`, `fatal`, or `panic` |
-| `--placement-host-address` | `DAPR_PLACEMENT_HOST` | `localhost` | The address of the placement service. Format is either `<hostname>` for default port (`6050` on Windows, `50005` on Linux/MacOS) or `<hostname>:<port>` for custom port |
-| `--profile-port` | | `7777` | The port for the profile server to listen on |
-| `--unix-domain-socket`, `-u` | | `/tmp/dapr-APPID-[http|grpc].socket` | The socket path to listen on |
-| `--dapr-http-max-request-size` | | `4` | Max size of request body in MB.|
-
-## Examples
-
-### Run a .NET application
-=======
 ### Flags
 
 | Name                           | Environment Variable | Default                                                                            | Description                                                                                          |
@@ -65,10 +38,10 @@
 | `--log-level`                  |                      | `info`                                                                             | The log verbosity. Valid values are: `debug`, `info`, `warn`, `error`, `fatal`, or `panic`           |
 | `--metrics-port`               | `DAPR_METRICS_PORT`  | `9090`                                                                             | The port that Dapr sends its metrics information to                                                  |
 | `--profile-port`               |                      | `7777`                                                                             | The port for the profile server to listen on                                                         |
+| `--unix-domain-socket`, `-u`   |                      |                                                                                    |  Path to a unix domain socket dir mount. If specified, Dapr API servers will use Unix Domain Sockets |
 | `--dapr-http-max-request-size` |                      | `4`                                                                                | Max size of request body in MB.                                                                      |
 
 ### Examples
->>>>>>> fe6bc798
 
 ```bash
 # Run a .NET application
@@ -85,16 +58,13 @@
 
 # Run sidecar only
 dapr run --app-id myapp
-<<<<<<< HEAD
+
+# Run a gRPC application written in Go (listening on port 3000)
+dapr run --app-id myapp --app-port 5000 --app-protocol grpc -- go run main.go
 ```
 
 ### Run a .Net application with socket
 
 ```bash
 dapr run --app-id myapp --app-port 5000 --enable-unix-socket -- dotnet run
-=======
-
-# Run a gRPC application written in Go (listening on port 3000)
-dapr run --app-id myapp --app-port 5000 --app-protocol grpc -- go run main.go
->>>>>>> fe6bc798
 ```