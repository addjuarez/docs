--- conflicted
+++ resolved
@@ -34,14 +34,9 @@
 | `--dapr-http-port` | | `50001` | The HTTP port for Dapr to listen on |
 | `--enable-profiling` | | `false` | Enable `pprof` profiling via an HTTP endpoint 
 | `--help`, `-h` | | | Print this help message |
-<<<<<<< HEAD
-| `--log-level` | | `info` | The log verbosity. Valid values are: `debug`, `info`, `warning`, `error`, `fatal`, or `panic` |
-| `--placement-host-address` | `DAPR_PLACEMENT_HOST_ADDRESS` | `localhost` | The host on which the placement service resides |
-=======
 | `--image` | | | The image to build the code in. Input is: `repository/image` |
 | `--log-level` | | `info` | The log verbosity. Valid values are: `debug`, `info`, `warn`, `error`, `fatal`, or `panic` |
 | `--placement-host-address` | `DAPR_PLACEMENT_HOST` | `localhost` | The host on which the placement service resides |
->>>>>>> 50fc275d
 | `--profile-port` | | `7777` | The port for the profile server to listen on |
 
 ## Examples
