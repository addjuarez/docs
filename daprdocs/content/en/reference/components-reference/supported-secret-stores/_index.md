---
type: docs
title: "Secret store component specs"
linkTitle: "Secret stores"
weight: 4000
description: The supported secret stores that interface with Dapr
aliases:
  - "/operations/components/setup-secret-store/supported-secret-stores/"
no_list: true
---

{{< partial "components/description.html" >}}

<<<<<<< HEAD
> `Status`: [Component certification]({{<ref "certification-lifecycle.md">}}) status
  - [Alpha]({{<ref "certification-lifecycle.md#alpha">}})
  - [Beta]({{<ref "certification-lifecycle.md#beta">}})
  - [Stable]({{<ref "certification-lifecycle.md#stable">}})
> `Since`: defines from which Dapr Runtime version, the component is in the current status

> `Component version`: defines the version of the component

### Generic

| Name                                                              | Status                       | Component version | Since |
|-------------------------------------------------------------------|------------------------------| ---------------- |-- |
| [Local environment variables]({{< ref envvar-secret-store.md >}}) | Beta                         | v1 | 1.0 |
| [Local file]({{< ref file-secret-store.md >}})                    | Beta                         | v1 | 1.0 |
| [HashiCorp Vault]({{< ref hashicorp-vault.md >}})                 | Alpha                        | v1 | 1.0 |
| [Kubernetes secrets]({{< ref kubernetes-secret-store.md >}})      | Stable                       | v1 | 1.0 |

### Amazon Web Services (AWS)

| Name                                                     | Status | Component version | Since |
|----------------------------------------------------------|--------| -------------------| ---- |
| [AWS Secrets Manager]({{< ref aws-secret-manager.md >}}) | Alpha  | v1 | 1.0 |
| [AWS SSM Parameter Store]({{< ref aws-parameter-store.md >}}) | Alpha  | v1 | 1.1 |

### Google Cloud Platform (GCP)

| Name                                                     | Status | Component version | Since |
|----------------------------------------------------------|--------| ---- | ------------|
| [GCP Secret Manager]({{< ref gcp-secret-manager.md >}})  | Alpha  | v1 | 1.0 |

### Microsoft Azure

| Name                                                                                  | Status | Component version | Since |
|---------------------------------------------------------------------------------------|--------| ---- |--------------|
| [Azure Key Vault]({{< ref azure-keyvault.md >}})                                      | Stable | v1   | 1.0 |

### Alibaba Cloud

| Name                                                                                  | Status | Component version | Since |
|---------------------------------------------------------------------------------------|--------| ---- |--------------|
| [AlibabaCloud OOS Parameter Store]({{< ref alicloud-oos-parameter-store.md >}})       | Alpha  | v1   | 1.6 |

### Huawei Cloud

| Name                                                                                  | Status | Component version | Since |
|---------------------------------------------------------------------------------------|--------| ---- |--------------|
| [HuaweiCloud Cloud Secret Management Service]({{< ref huaweicloud-csms.md >}})        | Alpha  | v1   | 1.8 |
=======
{{< partial "components/secret-stores.html" >}}
>>>>>>> 76644261
<|MERGE_RESOLUTION|>--- conflicted
+++ resolved
@@ -11,54 +11,4 @@
 
 {{< partial "components/description.html" >}}
 
-<<<<<<< HEAD
-> `Status`: [Component certification]({{<ref "certification-lifecycle.md">}}) status
-  - [Alpha]({{<ref "certification-lifecycle.md#alpha">}})
-  - [Beta]({{<ref "certification-lifecycle.md#beta">}})
-  - [Stable]({{<ref "certification-lifecycle.md#stable">}})
-> `Since`: defines from which Dapr Runtime version, the component is in the current status
-
-> `Component version`: defines the version of the component
-
-### Generic
-
-| Name                                                              | Status                       | Component version | Since |
-|-------------------------------------------------------------------|------------------------------| ---------------- |-- |
-| [Local environment variables]({{< ref envvar-secret-store.md >}}) | Beta                         | v1 | 1.0 |
-| [Local file]({{< ref file-secret-store.md >}})                    | Beta                         | v1 | 1.0 |
-| [HashiCorp Vault]({{< ref hashicorp-vault.md >}})                 | Alpha                        | v1 | 1.0 |
-| [Kubernetes secrets]({{< ref kubernetes-secret-store.md >}})      | Stable                       | v1 | 1.0 |
-
-### Amazon Web Services (AWS)
-
-| Name                                                     | Status | Component version | Since |
-|----------------------------------------------------------|--------| -------------------| ---- |
-| [AWS Secrets Manager]({{< ref aws-secret-manager.md >}}) | Alpha  | v1 | 1.0 |
-| [AWS SSM Parameter Store]({{< ref aws-parameter-store.md >}}) | Alpha  | v1 | 1.1 |
-
-### Google Cloud Platform (GCP)
-
-| Name                                                     | Status | Component version | Since |
-|----------------------------------------------------------|--------| ---- | ------------|
-| [GCP Secret Manager]({{< ref gcp-secret-manager.md >}})  | Alpha  | v1 | 1.0 |
-
-### Microsoft Azure
-
-| Name                                                                                  | Status | Component version | Since |
-|---------------------------------------------------------------------------------------|--------| ---- |--------------|
-| [Azure Key Vault]({{< ref azure-keyvault.md >}})                                      | Stable | v1   | 1.0 |
-
-### Alibaba Cloud
-
-| Name                                                                                  | Status | Component version | Since |
-|---------------------------------------------------------------------------------------|--------| ---- |--------------|
-| [AlibabaCloud OOS Parameter Store]({{< ref alicloud-oos-parameter-store.md >}})       | Alpha  | v1   | 1.6 |
-
-### Huawei Cloud
-
-| Name                                                                                  | Status | Component version | Since |
-|---------------------------------------------------------------------------------------|--------| ---- |--------------|
-| [HuaweiCloud Cloud Secret Management Service]({{< ref huaweicloud-csms.md >}})        | Alpha  | v1   | 1.8 |
-=======
-{{< partial "components/secret-stores.html" >}}
->>>>>>> 76644261
+{{< partial "components/secret-stores.html" >}}