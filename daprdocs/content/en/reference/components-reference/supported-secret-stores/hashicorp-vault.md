--- conflicted
+++ resolved
@@ -58,12 +58,8 @@
 | tlsServerName | N | TLS config server name | `"tls-server"` |
 | vaultTokenMountPath | Y | Path to file containing token | `"path/to/file"` |
 | vaultToken | Y | [Token](https://learn.hashicorp.com/tutorials/vault/tokens) for authentication within Vault.  | `"tokenValue"` |
-<<<<<<< HEAD
-| vaultKVPrefix | N | The prefix in vault. Defautls to `"dapr"` | `"dapr"`, `"myprefix"` |
+| vaultKVPrefix | N | The prefix in vault. Defaults to `"dapr"` | `"dapr"`, `"myprefix"` |
 | vaultKVUsePrefix | N | If false, vaultKVPrefix is forced to be empty. If the value is not given or set to true, vaultKVPrefix is used when accessing the vault. Setting it to false is needed to be able to use the BulkGetSecret method of the store.  | `"true"`, `"false"` |
-=======
-| vaultKVPrefix | N | The prefix in vault. Defaults to `"dapr"` | `"dapr"`, `"myprefix"` |
->>>>>>> 543969fe
 
 ## Setup Hashicorp Vault instance
 
