--- conflicted
+++ resolved
@@ -36,13 +36,9 @@
     value: "my-token"
   - name: name
     value: "my-conn-name"
-<<<<<<< HEAD
   - name: streamName
     value: "my-stream"
   - name: durableName 
-=======
-  - name: durableName
->>>>>>> 616fa440
     value: "my-durable"
   - name: queueGroupName
     value: "my-queue"
