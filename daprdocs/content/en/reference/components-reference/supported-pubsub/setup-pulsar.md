---
type: docs
title: "Pulsar"
linkTitle: "Pulsar"
description: "Detailed documentation on the Pulsar pubsub component"
aliases:
  - "/operations/components/setup-pubsub/supported-pubsub/setup-pulsar/"
---

## Component format
To setup Apache Pulsar pubsub create a component of type `pubsub.pulsar`. See [this guide]({{< ref "howto-publish-subscribe.md#step-1-setup-the-pubsub-component" >}}) on how to create and apply a pubsub configuration. For more information on Apache Pulsar [read the docs](https://pulsar.apache.org/docs/en/concepts-overview/)

```yaml
apiVersion: dapr.io/v1alpha1
kind: Component
metadata:
  name: pulsar-pubsub
  namespace: default
spec:
  type: pubsub.pulsar
  version: v1
  metadata:
  - name: host
    value: "localhost:6650"
  - name: enableTLS
    value: "false"
<<<<<<< HEAD
  - name: tenant
    value: "public"
  - name: namespace
    value: "default"
  - name: persistent
    value: "true"
  - name: backOffPolicy
    value: "constant"
  - name: backOffMaxRetries
    value: "-1"
  - name: disableBatching
    value: "false"
=======
  - name: token
    value: "eyJrZXlJZCI6InB1bHNhci1wajU0cXd3ZHB6NGIiLCJhbGciOiJIUzI1NiJ9.eyJzd"
>>>>>>> 17f60cc1
```
## Spec metadata fields

| Field              | Required | Details | Example |
|--------------------|:--------:|---------|---------|
<<<<<<< HEAD
| host               | Y  | Address of the Pulsar broker. Default is `"localhost:6650"` | `"localhost:6650"`
| enableTLS          | N  | Enable TLS.  Default: `"false"` | `"true"`, `"false"`
| tenant          | N  | The topic tenant within the instance. Tenants are essential to multi-tenancy in Pulsar, and spread across clusters.  Default: `"public"` | `"public"`
| namespace          | N  | The administrative unit of the topic, which acts as a grouping mechanism for related topics.  Default: `"default"` | `"default"`
| persistent          | N  | Pulsar supports two kind of topics: [persistent](https://pulsar.apache.org/docs/en/concepts-architecture-overview#persistent-storage) and [non-persistent](https://pulsar.apache.org/docs/en/concepts-messaging/#non-persistent-topics). With persistent topics, all messages are durably persisted on disks (if the broker is not standalone, messages are durably persisted on multiple disks), whereas data for non-persistent topics is not persisted to storage disks. Note: the default retry behavior is to retry until it succeeds, so when you use a non-persistent theme, you can reduce or prohibit retries by defining `backOffMaxRetries` to `0`. Default: `"true"` | `"true"`, `"false"`
| backOffPolicy              | N        | Retry policy, `"constant"` is a backoff policy that always returns the same backoff delay. `"exponential"` is a backoff policy that increases the backoff period for each retry attempt using a randomization function that grows exponentially. Defaults to `"constant"`. | `constant`、`exponential` |
| backOffDuration            | N        | The fixed interval only takes effect when the `backOffPolicy` is `"constant"`. There are two valid formats, one is the fraction with a unit suffix format, and the other is the pure digital format that is processed as milliseconds. Valid time units are "ns", "us" (or "µs"), "ms", "s", "m", "h". Defaults to `"5s"`. | `"5s"`、`"5000"`                  |
| backOffInitialInterval     | N        | The backoff initial interval on retry. Only takes effect when the `backOffPolicy` is `"exponential"`. There are two valid formats, one is the fraction with a unit suffix format, and the other is the pure digital format that is processed as milliseconds. Valid time units are "ns", "us" (or "µs"), "ms", "s", "m", "h". Defaults to `"500"`                         | `"50"`                       |
| backOffMaxInterval         | N        | The backoff initial interval on retry. Only takes effect when the `backOffPolicy` is `"exponential"`. There are two valid formats, one is the fraction with a unit suffix format, and the other is the pure digital format that is processed as milliseconds. Valid time units are "ns", "us" (or "µs"), "ms", "s", "m", "h". Defaults to `"60s"`     | `"60000"`                     |
| backOffMaxRetries          | N        | The maximum number of retries to process the message before returning an error. Defaults to `"0"` which means the component will not retry processing the message. `"-1"` will retry indefinitely until the message is processed or the application is shutdown. Any positive number is treated as the maximum retry count. | `"3"` |
| backOffRandomizationFactor | N        | Randomization factor, between 1 and 0, including 0 but not 1. Randomized interval = RetryInterval * (1 ± backOffRandomizationFactor). Defaults to `"0.5"`.                 | `"0.5"`                       |
| backOffMultiplier          | N        | Backoff multiplier for the policy. Increments the interval by multiplying it with the multiplier. Defaults to `"1.5"`         | `"1.5"`      |
| backOffMaxElapsedTime      | N        | After MaxElapsedTime the ExponentialBackOff returns Stop. There are two valid formats, one is the fraction with a unit suffix format, and the other is the pure digital format that is processed as milliseconds. Valid time units are "ns", "us" (or "µs"), "ms", "s", "m", "h". Defaults to `"15m"` | `"15m"` |
| disableBatching | N | disable batching. Default: `"false"` | `"true"`, `"false"`|
=======
| host               | Y  | Address of the Pulsar broker. Default is `"localhost:6650"` | `"localhost:6650"` OR `"http://pulsar-pj54qwwdpz4b-pulsar.ap-sg.public.pulsar.com:8080"`|
| enableTLS          | N  | Enable TLS.  Default: `"false"` | `"true"`, `"false"`|
| token          | N  | Enable Authentication.  | [How to create pulsar token](https://pulsar.apache.org/docs/en/security-jwt/#generate-tokens)| 

>>>>>>> 17f60cc1

### Delay queue

When invoking the Pulsar pub/sub, it's possible to provide an optional delay queue by using the `metadata` query parameters in the request url.

These optional parameter names are `metadata.deliverAt` or `metadata.deliverAfter`:
- `deliverAt`: Delay message to deliver at a specified time (RFC3339 format), e.g. `"2021-09-01T10:00:00Z"`
- `deliverAfter`: Delay message to deliver after a specified amount of time, e.g.`"4h5m3s"`

Examples:

```shell
curl -X POST http://localhost:3500/v1.0/publish/myPulsar/myTopic?metadata.deliverAt='2021-09-01T10:00:00Z' \
  -H "Content-Type: application/json" \
  -d '{
        "data": {
          "message": "Hi"
        }
      }'
```

Or 

```shell
curl -X POST http://localhost:3500/v1.0/publish/myPulsar/myTopic?metadata.deliverAfter='4h5m3s' \
  -H "Content-Type: application/json" \
  -d '{
        "data": {
          "message": "Hi"
        }
      }'
```

## Create a Pulsar instance

{{< tabs "Self-Hosted" "Kubernetes">}}

{{% codetab %}}
```
docker run -it \
  -p 6650:6650 \
  -p 8080:8080 \
  --mount source=pulsardata,target=/pulsar/data \
  --mount source=pulsarconf,target=/pulsar/conf \
  apachepulsar/pulsar:2.5.1 \
  bin/pulsar standalone

```
{{% /codetab %}}

{{% codetab %}}
Refer to the following [Helm chart](https://pulsar.apache.org/docs/en/kubernetes-helm/) Documentation.
{{% /codetab %}}

{{< /tabs >}}

## Related links
- [Basic schema for a Dapr component]({{< ref component-schema >}})
- Read [this guide]({{< ref "howto-publish-subscribe.md#step-2-publish-a-topic" >}}) for instructions on configuring pub/sub components
- [Pub/Sub building block]({{< ref pubsub >}})<|MERGE_RESOLUTION|>--- conflicted
+++ resolved
@@ -24,9 +24,10 @@
     value: "localhost:6650"
   - name: enableTLS
     value: "false"
-<<<<<<< HEAD
   - name: tenant
     value: "public"
+  - name: token
+    value: "eyJrZXlJZCI6InB1bHNhci1wajU0cXd3ZHB6NGIiLCJhbGciOiJIUzI1NiJ9.eyJzd"
   - name: namespace
     value: "default"
   - name: persistent
@@ -37,21 +38,17 @@
     value: "-1"
   - name: disableBatching
     value: "false"
-=======
-  - name: token
-    value: "eyJrZXlJZCI6InB1bHNhci1wajU0cXd3ZHB6NGIiLCJhbGciOiJIUzI1NiJ9.eyJzd"
->>>>>>> 17f60cc1
 ```
 ## Spec metadata fields
 
 | Field              | Required | Details | Example |
 |--------------------|:--------:|---------|---------|
-<<<<<<< HEAD
-| host               | Y  | Address of the Pulsar broker. Default is `"localhost:6650"` | `"localhost:6650"`
-| enableTLS          | N  | Enable TLS.  Default: `"false"` | `"true"`, `"false"`
-| tenant          | N  | The topic tenant within the instance. Tenants are essential to multi-tenancy in Pulsar, and spread across clusters.  Default: `"public"` | `"public"`
+| host               | Y  | Address of the Pulsar broker. Default is `"localhost:6650"` | `"localhost:6650"` OR `"http://pulsar-pj54qwwdpz4b-pulsar.ap-sg.public.pulsar.com:8080"`|
+| enableTLS          | N  | Enable TLS.  Default: `"false"` | `"true"`, `"false"` |
+| token              | N  | Enable Authentication.  | [How to create pulsar token](https://pulsar.apache.org/docs/en/security-jwt/#generate-tokens)| 
+| tenant             | N  | The topic tenant within the instance. Tenants are essential to multi-tenancy in Pulsar, and spread across clusters.  Default: `"public"` | `"public"` |
 | namespace          | N  | The administrative unit of the topic, which acts as a grouping mechanism for related topics.  Default: `"default"` | `"default"`
-| persistent          | N  | Pulsar supports two kind of topics: [persistent](https://pulsar.apache.org/docs/en/concepts-architecture-overview#persistent-storage) and [non-persistent](https://pulsar.apache.org/docs/en/concepts-messaging/#non-persistent-topics). With persistent topics, all messages are durably persisted on disks (if the broker is not standalone, messages are durably persisted on multiple disks), whereas data for non-persistent topics is not persisted to storage disks. Note: the default retry behavior is to retry until it succeeds, so when you use a non-persistent theme, you can reduce or prohibit retries by defining `backOffMaxRetries` to `0`. Default: `"true"` | `"true"`, `"false"`
+| persistent         | N  | Pulsar supports two kind of topics: [persistent](https://pulsar.apache.org/docs/en/concepts-architecture-overview#persistent-storage) and [non-persistent](https://pulsar.apache.org/docs/en/concepts-messaging/#non-persistent-topics). With persistent topics, all messages are durably persisted on disks (if the broker is not standalone, messages are durably persisted on multiple disks), whereas data for non-persistent topics is not persisted to storage disks. Note: the default retry behavior is to retry until it succeeds, so when you use a non-persistent theme, you can reduce or prohibit retries by defining `backOffMaxRetries` to `0`. Default: `"true"` | `"true"`, `"false"`
 | backOffPolicy              | N        | Retry policy, `"constant"` is a backoff policy that always returns the same backoff delay. `"exponential"` is a backoff policy that increases the backoff period for each retry attempt using a randomization function that grows exponentially. Defaults to `"constant"`. | `constant`、`exponential` |
 | backOffDuration            | N        | The fixed interval only takes effect when the `backOffPolicy` is `"constant"`. There are two valid formats, one is the fraction with a unit suffix format, and the other is the pure digital format that is processed as milliseconds. Valid time units are "ns", "us" (or "µs"), "ms", "s", "m", "h". Defaults to `"5s"`. | `"5s"`、`"5000"`                  |
 | backOffInitialInterval     | N        | The backoff initial interval on retry. Only takes effect when the `backOffPolicy` is `"exponential"`. There are two valid formats, one is the fraction with a unit suffix format, and the other is the pure digital format that is processed as milliseconds. Valid time units are "ns", "us" (or "µs"), "ms", "s", "m", "h". Defaults to `"500"`                         | `"50"`                       |
@@ -61,12 +58,6 @@
 | backOffMultiplier          | N        | Backoff multiplier for the policy. Increments the interval by multiplying it with the multiplier. Defaults to `"1.5"`         | `"1.5"`      |
 | backOffMaxElapsedTime      | N        | After MaxElapsedTime the ExponentialBackOff returns Stop. There are two valid formats, one is the fraction with a unit suffix format, and the other is the pure digital format that is processed as milliseconds. Valid time units are "ns", "us" (or "µs"), "ms", "s", "m", "h". Defaults to `"15m"` | `"15m"` |
 | disableBatching | N | disable batching. Default: `"false"` | `"true"`, `"false"`|
-=======
-| host               | Y  | Address of the Pulsar broker. Default is `"localhost:6650"` | `"localhost:6650"` OR `"http://pulsar-pj54qwwdpz4b-pulsar.ap-sg.public.pulsar.com:8080"`|
-| enableTLS          | N  | Enable TLS.  Default: `"false"` | `"true"`, `"false"`|
-| token          | N  | Enable Authentication.  | [How to create pulsar token](https://pulsar.apache.org/docs/en/security-jwt/#generate-tokens)| 
-
->>>>>>> 17f60cc1
 
 ### Delay queue
 
