--- conflicted
+++ resolved
@@ -56,9 +56,7 @@
 | initialOffset       | N | The initial offset to use if no offset was previously committed. Should be "newest" or "oldest". Defaults to "newest". | `"oldest"`
 | maxMessageBytes     | N | The maximum size in bytes allowed for a single Kafka message. Defaults to 1024. | `2048`
 | consumeRetryInterval | N | The interval between retries when attempting to consume topics. Treats numbers without suffix as milliseconds. Defaults to 100ms. | `200ms`
-<<<<<<< HEAD
-| version     | N | Kafka cluster version. Defaults to `2.0.0.0` | `0.10.2.0`
-=======
+| version               | N | Kafka cluster version. Defaults to 2.0.0.0 | `0.10.2.0`
 | caCert | N | Certificate authority certificate, required for using TLS. Can be `secretKeyRef` to use a secret reference | `"-----BEGIN CERTIFICATE-----\n<base64-encoded DER>\n-----END CERTIFICATE-----"`
 | clientCert | N | Client certificate, required for using TLS. Can be `secretKeyRef` to use a secret reference | `"-----BEGIN CERTIFICATE-----\n<base64-encoded DER>\n-----END CERTIFICATE-----"`
 | clientKey | N | Client key, required for using TLS. Can be `secretKeyRef` to use a secret reference | `"-----BEGIN RSA PRIVATE KEY-----\n<base64-encoded PKCS8>\n-----END RSA PRIVATE KEY-----"`
@@ -91,6 +89,8 @@
     value: "adminuser"
   - name: consumeRetryInterval # Optional.
     value: 200ms
+  - name: version # Optional.
+    value: 0.10.2.0
   - name: saslPassword # Required if authRequired is `true`.
     secretKeyRef:
       name: kafka-secrets
@@ -114,7 +114,7 @@
 ```
 
 The `secretKeyRef` above is referencing  a [kubernetes secrets store]({{< ref kubernetes-secret-store.md >}}) to access the tls information. Visit [here]({{< ref setup-secret-store.md >}}) to learn more about how to configure a secret store component.
->>>>>>> 23a1bd80
+
 
 ## Per-call metadata fields
 
