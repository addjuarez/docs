---
type: docs
title: "Bindings component specs"
linkTitle: "Bindings"
weight: 3000
description: The supported external bindings that interface with Dapr
aliases:
  - "/operations/components/setup-bindings/supported-bindings/"
no_list: true
---

Every binding has its own unique set of properties. Click the name link to see the component YAML for each binding.


{{< partial "components/description.html" >}}

<<<<<<< HEAD
> `Status`: [Component certification]({{<ref "certification-lifecycle.md">}}) status
  - [Alpha]({{<ref "certification-lifecycle.md#alpha">}})
  - [Beta]({{<ref "certification-lifecycle.md#beta">}})
  - [Stable]({{<ref "certification-lifecycle.md#stable">}})
> `Since`: defines from which Dapr Runtime version, the component is in the current status

> `Component version`: defines the version of the component
### Generic

| Name | Input<br>Binding | Output<br>Binding | Status | Component version | Since runtime version |
|------|:----------------:|:-----------------:|--------|-------- | ---------|
| [Apple Push Notifications (APN)]({{< ref apns.md >}}) |  | ✅ | Alpha | v1 | 1.0 |
| [commercetools]({{< ref commercetools.md >}})       |    | ✅ | Alpha | v1 | 1.8 |
| [Cron (Scheduler)]({{< ref cron.md >}}) | ✅ | ✅ | Alpha | v1 | 1.0 |
| [GraphQL]({{< ref graghql.md >}})           |    | ✅ | Alpha | v1 | 1.0 |
| [HTTP]({{< ref http.md >}})           |    | ✅ | Stable| v1 | 1.0 |
| [InfluxDB]({{< ref influxdb.md >}})       |    | ✅ | Alpha | v1 | 1.0 |
| [Kafka]({{< ref kafka.md >}})         | ✅ | ✅ | Alpha | v1 | 1.0 |
| [Kubernetes Events]({{< ref "kubernetes-binding.md" >}}) | ✅ |    | Alpha | v1 | 1.0 |
| [Local Storage]({{< ref localstorage.md >}})           |    | ✅ | Alpha | v1 | 1.1 |
| [MQTT]({{< ref mqtt.md >}})           | ✅ | ✅ | Alpha | v1 | 1.0 |
| [MySQL]({{< ref mysql.md >}})       |    | ✅ | Alpha | v1 | 1.0 |
| [PostgreSql]({{< ref postgres.md >}})       |    | ✅ | Alpha | v1 | 1.0 |
| [Postmark]({{< ref postmark.md >}})       |    | ✅ | Alpha | v1 | 1.0 |
| [RabbitMQ]({{< ref rabbitmq.md >}})   | ✅ | ✅ | Alpha | v1 | 1.0 |
| [Redis]({{< ref redis.md >}})         |    | ✅ | Alpha | v1 | 1.0 |
| [SMTP]({{< ref smtp.md >}})         |    | ✅ | Alpha | v1 | 1.0 |
| [Twilio]({{< ref twilio.md >}})       |    | ✅ | Alpha | v1 | 1.0 |
| [Twitter]({{< ref twitter.md >}})       | ✅ | ✅ | Alpha | v1 | 1.0 |
| [SendGrid]({{< ref sendgrid.md >}})       |    | ✅ | Alpha | v1 | 1.0 |

### Alibaba Cloud

| Name | Input<br>Binding | Output<br>Binding | Status | Component version | Since |
|------|:----------------:|:-----------------:|--------| ------ |----------|
| [Alibaba Cloud DingTalk]({{< ref alicloud-dingtalk.md >}})           |  ✅ | ✅ | Alpha | v1 | 1.2 |
| [Alibaba Cloud OSS]({{< ref alicloudoss.md >}})           |    | ✅ | Alpha | v1 | 1.0 |
| [Alibaba Cloud Tablestore]({{< ref alicloudtablestore.md >}})           |    | ✅ | Alpha | v1 | 1.5 |

### Amazon Web Services (AWS)

| Name | Input<br>Binding | Output<br>Binding | Status | Component version | Since |
|------|:----------------:|:-----------------:|--------| ------ |----------|
| [AWS DynamoDB]({{< ref dynamodb.md >}}) |    | ✅ | Alpha | v1 | 1.0 |
| [AWS S3]({{< ref s3.md >}})             |    | ✅ | Alpha | v1 | 1.0 |
| [AWS SES]({{< ref ses.md >}})           |    | ✅ | Alpha | v1 | 1.4 |
| [AWS SNS]({{< ref sns.md >}})           |    | ✅ | Alpha | v1 | 1.0 |
| [AWS SQS]({{< ref sqs.md >}})           | ✅ | ✅ | Alpha | v1 | 1.0 |
| [AWS Kinesis]({{< ref kinesis.md >}})   | ✅ | ✅ | Alpha | v1 | 1.0 |

### Google Cloud Platform (GCP)

| Name | Input<br>Binding | Output<br>Binding | Status | Component version | Since |
|------|:----------------:|:-----------------:|--------| ------ | ---------- |
| [GCP Cloud Pub/Sub]({{< ref gcppubsub.md >}})  | ✅ | ✅ | Alpha | v1 | 1.0 |
| [GCP Storage Bucket]({{< ref gcpbucket.md >}}) |     | ✅ | Alpha | v1 | 1.0 |

### Microsoft Azure

| Name | Input<br>Binding | Output<br>Binding | Status | Component version | Since |
|------|:----------------:|:-----------------:|--------| --------- | ---------- |
| [Azure Blob Storage]({{< ref blobstorage.md >}})            |    | ✅ | Beta | v1 | 1.0 |
| [Azure CosmosDB (SQL API)]({{< ref cosmosdb.md >}})                   |    | ✅ | Beta | v1 | 1.0 |
| [Azure CosmosDBGremlinAPI]({{< ref cosmosdbgremlinapi.md >}})              |    | ✅ | Alpha | v1 | 1.5 |
| [Azure Event Grid]({{< ref eventgrid.md >}})                | ✅ | ✅ | Alpha | v1 | 1.0 |
| [Azure Event Hubs]({{< ref eventhubs.md >}})                 | ✅ | ✅ | Beta | v1 | 1.0 |
| [Azure Service Bus Queues]({{< ref servicebusqueues.md >}}) | ✅ | ✅ | Beta | v1 | 1.0 |
| [Azure SignalR]({{< ref signalr.md >}})                     |    | ✅ | Alpha | v1 | 1.0 |
| [Azure Storage Queues]({{< ref storagequeues.md >}})        | ✅ | ✅ | Stable| v1 | 1.0 |

### Zeebe (Camunda Cloud)

| Name | Input<br>Binding | Output<br>Binding | Status | Component version | Since |
|------|:----------------:|:-----------------:|--------| --------- | ---------- |
| [Zeebe Command]({{< ref zeebe-command.md >}})            |    | ✅ | Alpha | v1 | 1.2 |
| [Zeebe Job Worker]({{< ref zeebe-jobworker.md >}})       | ✅ |    | Alpha | v1 | 1.2 |

### Huawei Cloud

| Name | Input<br>Binding | Output<br>Binding | Status | Component version | Since |
|------|:----------------:|:-----------------:|--------| --------- | ---------- |
| [Huawei Object Storage Service (OBS)]({{< ref huawei-obs.md >}})            |    | ✅ | Alpha | v1 | 1.8 |
=======
{{< partial "components/bindings.html" >}}
>>>>>>> 76644261
<|MERGE_RESOLUTION|>--- conflicted
+++ resolved
@@ -11,92 +11,6 @@
 
 Every binding has its own unique set of properties. Click the name link to see the component YAML for each binding.
 
-
 {{< partial "components/description.html" >}}
 
-<<<<<<< HEAD
-> `Status`: [Component certification]({{<ref "certification-lifecycle.md">}}) status
-  - [Alpha]({{<ref "certification-lifecycle.md#alpha">}})
-  - [Beta]({{<ref "certification-lifecycle.md#beta">}})
-  - [Stable]({{<ref "certification-lifecycle.md#stable">}})
-> `Since`: defines from which Dapr Runtime version, the component is in the current status
-
-> `Component version`: defines the version of the component
-### Generic
-
-| Name | Input<br>Binding | Output<br>Binding | Status | Component version | Since runtime version |
-|------|:----------------:|:-----------------:|--------|-------- | ---------|
-| [Apple Push Notifications (APN)]({{< ref apns.md >}}) |  | ✅ | Alpha | v1 | 1.0 |
-| [commercetools]({{< ref commercetools.md >}})       |    | ✅ | Alpha | v1 | 1.8 |
-| [Cron (Scheduler)]({{< ref cron.md >}}) | ✅ | ✅ | Alpha | v1 | 1.0 |
-| [GraphQL]({{< ref graghql.md >}})           |    | ✅ | Alpha | v1 | 1.0 |
-| [HTTP]({{< ref http.md >}})           |    | ✅ | Stable| v1 | 1.0 |
-| [InfluxDB]({{< ref influxdb.md >}})       |    | ✅ | Alpha | v1 | 1.0 |
-| [Kafka]({{< ref kafka.md >}})         | ✅ | ✅ | Alpha | v1 | 1.0 |
-| [Kubernetes Events]({{< ref "kubernetes-binding.md" >}}) | ✅ |    | Alpha | v1 | 1.0 |
-| [Local Storage]({{< ref localstorage.md >}})           |    | ✅ | Alpha | v1 | 1.1 |
-| [MQTT]({{< ref mqtt.md >}})           | ✅ | ✅ | Alpha | v1 | 1.0 |
-| [MySQL]({{< ref mysql.md >}})       |    | ✅ | Alpha | v1 | 1.0 |
-| [PostgreSql]({{< ref postgres.md >}})       |    | ✅ | Alpha | v1 | 1.0 |
-| [Postmark]({{< ref postmark.md >}})       |    | ✅ | Alpha | v1 | 1.0 |
-| [RabbitMQ]({{< ref rabbitmq.md >}})   | ✅ | ✅ | Alpha | v1 | 1.0 |
-| [Redis]({{< ref redis.md >}})         |    | ✅ | Alpha | v1 | 1.0 |
-| [SMTP]({{< ref smtp.md >}})         |    | ✅ | Alpha | v1 | 1.0 |
-| [Twilio]({{< ref twilio.md >}})       |    | ✅ | Alpha | v1 | 1.0 |
-| [Twitter]({{< ref twitter.md >}})       | ✅ | ✅ | Alpha | v1 | 1.0 |
-| [SendGrid]({{< ref sendgrid.md >}})       |    | ✅ | Alpha | v1 | 1.0 |
-
-### Alibaba Cloud
-
-| Name | Input<br>Binding | Output<br>Binding | Status | Component version | Since |
-|------|:----------------:|:-----------------:|--------| ------ |----------|
-| [Alibaba Cloud DingTalk]({{< ref alicloud-dingtalk.md >}})           |  ✅ | ✅ | Alpha | v1 | 1.2 |
-| [Alibaba Cloud OSS]({{< ref alicloudoss.md >}})           |    | ✅ | Alpha | v1 | 1.0 |
-| [Alibaba Cloud Tablestore]({{< ref alicloudtablestore.md >}})           |    | ✅ | Alpha | v1 | 1.5 |
-
-### Amazon Web Services (AWS)
-
-| Name | Input<br>Binding | Output<br>Binding | Status | Component version | Since |
-|------|:----------------:|:-----------------:|--------| ------ |----------|
-| [AWS DynamoDB]({{< ref dynamodb.md >}}) |    | ✅ | Alpha | v1 | 1.0 |
-| [AWS S3]({{< ref s3.md >}})             |    | ✅ | Alpha | v1 | 1.0 |
-| [AWS SES]({{< ref ses.md >}})           |    | ✅ | Alpha | v1 | 1.4 |
-| [AWS SNS]({{< ref sns.md >}})           |    | ✅ | Alpha | v1 | 1.0 |
-| [AWS SQS]({{< ref sqs.md >}})           | ✅ | ✅ | Alpha | v1 | 1.0 |
-| [AWS Kinesis]({{< ref kinesis.md >}})   | ✅ | ✅ | Alpha | v1 | 1.0 |
-
-### Google Cloud Platform (GCP)
-
-| Name | Input<br>Binding | Output<br>Binding | Status | Component version | Since |
-|------|:----------------:|:-----------------:|--------| ------ | ---------- |
-| [GCP Cloud Pub/Sub]({{< ref gcppubsub.md >}})  | ✅ | ✅ | Alpha | v1 | 1.0 |
-| [GCP Storage Bucket]({{< ref gcpbucket.md >}}) |     | ✅ | Alpha | v1 | 1.0 |
-
-### Microsoft Azure
-
-| Name | Input<br>Binding | Output<br>Binding | Status | Component version | Since |
-|------|:----------------:|:-----------------:|--------| --------- | ---------- |
-| [Azure Blob Storage]({{< ref blobstorage.md >}})            |    | ✅ | Beta | v1 | 1.0 |
-| [Azure CosmosDB (SQL API)]({{< ref cosmosdb.md >}})                   |    | ✅ | Beta | v1 | 1.0 |
-| [Azure CosmosDBGremlinAPI]({{< ref cosmosdbgremlinapi.md >}})              |    | ✅ | Alpha | v1 | 1.5 |
-| [Azure Event Grid]({{< ref eventgrid.md >}})                | ✅ | ✅ | Alpha | v1 | 1.0 |
-| [Azure Event Hubs]({{< ref eventhubs.md >}})                 | ✅ | ✅ | Beta | v1 | 1.0 |
-| [Azure Service Bus Queues]({{< ref servicebusqueues.md >}}) | ✅ | ✅ | Beta | v1 | 1.0 |
-| [Azure SignalR]({{< ref signalr.md >}})                     |    | ✅ | Alpha | v1 | 1.0 |
-| [Azure Storage Queues]({{< ref storagequeues.md >}})        | ✅ | ✅ | Stable| v1 | 1.0 |
-
-### Zeebe (Camunda Cloud)
-
-| Name | Input<br>Binding | Output<br>Binding | Status | Component version | Since |
-|------|:----------------:|:-----------------:|--------| --------- | ---------- |
-| [Zeebe Command]({{< ref zeebe-command.md >}})            |    | ✅ | Alpha | v1 | 1.2 |
-| [Zeebe Job Worker]({{< ref zeebe-jobworker.md >}})       | ✅ |    | Alpha | v1 | 1.2 |
-
-### Huawei Cloud
-
-| Name | Input<br>Binding | Output<br>Binding | Status | Component version | Since |
-|------|:----------------:|:-----------------:|--------| --------- | ---------- |
-| [Huawei Object Storage Service (OBS)]({{< ref huawei-obs.md >}})            |    | ✅ | Alpha | v1 | 1.8 |
-=======
-{{< partial "components/bindings.html" >}}
->>>>>>> 76644261
+{{< partial "components/bindings.html" >}}