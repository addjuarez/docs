--- conflicted
+++ resolved
@@ -488,21 +488,13 @@
 Install the dependencies:
 
 ```bash
-<<<<<<< HEAD
-go build
-=======
 go build .
->>>>>>> 58811fae
 ```
 
 Run the `order-processor` service alongside a Dapr sidecar.
 
 ```bash
-<<<<<<< HEAD
-dapr run --app-id order-processor --components-path ../../../components/ -- go run
-=======
 dapr run --app-id order-processor --components-path ../../../components/ -- go run .
->>>>>>> 58811fae
 ```
 
 #### Behind the scenes
