---
type: docs
title: "Dapr Quickstarts"
linkTitle: "Dapr Quickstarts"
weight: 70
description: "Try out Dapr quickstarts with code samples that are aimed to get you started quickly with Dapr"
no_list: true
---

Hit the ground running with our Dapr quickstarts, complete with code samples aimed to get you started quickly with Dapr.

{{% alert title="Note" color="primary" %}}
 We are actively working on adding to our quickstart library. In the meantime, you can explore Dapr through our [tutorials]({{< ref "getting-started/tutorials/_index.md" >}}).

{{% /alert %}}

#### Before you begin

- [Set up your local Dapr environment]({{< ref "install-dapr-cli.md" >}}).

## Quickstarts

| Quickstarts | Description |
| ----------- | ----------- |
<<<<<<< HEAD
| [Service Invocation]({{< ref serviceinvocation-quickstart.md >}}) |  Call a method on another service using the service invocation API. |
| [State Management]({{< ref statemanagement-quickstart.md >}}) | Create stateful applications using the state management API. |
| [Publish and Subscribe]({{< ref pubsub-quickstart.md >}}) | Send and receive messages using the publish and subscribe API. |
| [Secrets Management]({{< ref secrets-quickstart.md >}}) | Retrieve secrets in the application code from a configured secret store using the secrets management API. |
| Bindings             | Coming soon. |
| Actors               | Coming soon. |
| Observability        | Coming soon. |
| Configuration        | Coming soon. |
| Distributed Lock     | Coming soon. |
=======
| [Publish and Subscribe]({{< ref pubsub-quickstart.md >}}) |  Asynchronous communication between two services using messaging. |
| [Service Invocation]({{< ref serviceinvocation-quickstart.md >}}) | Asynchronous communication between two services using HTTP. |
| [State Management]({{< ref statemanagement-quickstart.md >}}) | Store a service's data as key/value pairs in supported state stores. |
| [Bindings]({{< ref bindings-quickstart.md >}}) | Work with external systems using input bindings to respond to events and output bindings to call operations. |
| [Secrets Management]({{< ref secrets-quickstart.md >}}) | Securely fetch secrets. |
| Actors             | Coming soon. |
| Observability      | Coming soon. |
| Configuration      | Coming soon. |
>>>>>>> 58ae69de
<|MERGE_RESOLUTION|>--- conflicted
+++ resolved
@@ -22,17 +22,6 @@
 
 | Quickstarts | Description |
 | ----------- | ----------- |
-<<<<<<< HEAD
-| [Service Invocation]({{< ref serviceinvocation-quickstart.md >}}) |  Call a method on another service using the service invocation API. |
-| [State Management]({{< ref statemanagement-quickstart.md >}}) | Create stateful applications using the state management API. |
-| [Publish and Subscribe]({{< ref pubsub-quickstart.md >}}) | Send and receive messages using the publish and subscribe API. |
-| [Secrets Management]({{< ref secrets-quickstart.md >}}) | Retrieve secrets in the application code from a configured secret store using the secrets management API. |
-| Bindings             | Coming soon. |
-| Actors               | Coming soon. |
-| Observability        | Coming soon. |
-| Configuration        | Coming soon. |
-| Distributed Lock     | Coming soon. |
-=======
 | [Publish and Subscribe]({{< ref pubsub-quickstart.md >}}) |  Asynchronous communication between two services using messaging. |
 | [Service Invocation]({{< ref serviceinvocation-quickstart.md >}}) | Asynchronous communication between two services using HTTP. |
 | [State Management]({{< ref statemanagement-quickstart.md >}}) | Store a service's data as key/value pairs in supported state stores. |
@@ -41,4 +30,4 @@
 | Actors             | Coming soon. |
 | Observability      | Coming soon. |
 | Configuration      | Coming soon. |
->>>>>>> 58ae69de
+| Distributed Lock     | Coming soon. |