---
type: docs
title: "Dapr Quickstarts"
linkTitle: "Dapr Quickstarts"
weight: 70
description: "Try out Dapr quickstarts with code samples that are aimed to get you started quickly with Dapr"
no_list: true
---

Hit the ground running with our Dapr quickstarts, complete with code samples aimed to get you started quickly with Dapr.

{{% alert title="Note" color="primary" %}}
 We are actively working on adding to our quickstart library. In the meantime, you can explore Dapr through our [tutorials]({{< ref "getting-started/tutorials/_index.md" >}}).

{{% /alert %}}

#### Before you begin

- [Set up your local Dapr environment]({{< ref "install-dapr-cli.md" >}}).

## Quickstarts

| Quickstarts | Description |
| ----------- | ----------- |
| [Service Invocation]({{< ref serviceinvocation-quickstart.md >}}) |  Call a method on another service using the service invocation API. |
| [State Management]({{< ref statemanagement-quickstart.md >}}) | Create stateful applications using the state management API. |
<<<<<<< HEAD
| [Bindings]({{< ref bindings-quickstart.md >}}) | Use Dapr's input and output bindings to schedule a database insert job. |
=======
| [Publish and Subscribe]({{< ref pubsub-quickstart.md >}}) | Send and receive messages using the publish and subscribe API. |
| [Secrets Management]({{< ref secrets-quickstart.md >}}) | Retrieve secrets in the application code from a configured secret store using the secrets management API. |
| Bindings           | Coming soon. |
>>>>>>> 4b1deaea
| Actors             | Coming soon. |
| Observability      | Coming soon. |
| Configuration      | Coming soon. |<|MERGE_RESOLUTION|>--- conflicted
+++ resolved
@@ -24,13 +24,9 @@
 | ----------- | ----------- |
 | [Service Invocation]({{< ref serviceinvocation-quickstart.md >}}) |  Call a method on another service using the service invocation API. |
 | [State Management]({{< ref statemanagement-quickstart.md >}}) | Create stateful applications using the state management API. |
-<<<<<<< HEAD
-| [Bindings]({{< ref bindings-quickstart.md >}}) | Use Dapr's input and output bindings to schedule a database insert job. |
-=======
 | [Publish and Subscribe]({{< ref pubsub-quickstart.md >}}) | Send and receive messages using the publish and subscribe API. |
 | [Secrets Management]({{< ref secrets-quickstart.md >}}) | Retrieve secrets in the application code from a configured secret store using the secrets management API. |
-| Bindings           | Coming soon. |
->>>>>>> 4b1deaea
+| [Bindings]({{< ref bindings-quickstart.md >}}) | Use Dapr's input and output bindings to schedule a database insert job. |
 | Actors             | Coming soon. |
 | Observability      | Coming soon. |
 | Configuration      | Coming soon. |