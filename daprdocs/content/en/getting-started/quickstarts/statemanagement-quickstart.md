--- conflicted
+++ resolved
@@ -532,21 +532,13 @@
 Install the dependencies and build the application:
 
 ```bash
-<<<<<<< HEAD
-go build
-=======
 go build .
->>>>>>> 58811fae
 ```
 
 Run the `order-processor` service alongside a Dapr sidecar.
 
 ```bash
-<<<<<<< HEAD
-dapr run --app-id order-processor --components-path ../../../components -- go run
-=======
 dapr run --app-id order-processor --components-path ../../../components -- go run .
->>>>>>> 58811fae
 ```
 
 The `order-processor` service writes, reads, and deletes an `orderId` key/value pair to the `statestore` instance [defined in the `statestore.yaml` component]({{< ref "#statestoreyaml-component-file" >}}). As soon as the service starts, it performs a loop.
