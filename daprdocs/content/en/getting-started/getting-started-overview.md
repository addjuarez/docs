--- conflicted
+++ resolved
@@ -14,19 +14,11 @@
 
 * **Components** encapsulate the implementation for a building block API. Example implementations for the state building block may include Redis, Azure Storage, Azure Cosmos DB, and AWS DynamoDB. Many of the components are pluggable so that one implementation can be swapped out for another.
 
-<<<<<<< HEAD
-To learn more, see the [Dapr overview]({{<ref "overview.md">}}).
-
-## Setup the development environment
-
-Dapr can be run locally or in Kubernetes. We recommend starting with a local setup to explore the core Dapr concepts and familiarize yourself with the Dapr CLI. Follow these instructions to [configure Dapr locally and on Kubernetes]({{<ref "install-dapr.md">}}).
-=======
 To learn more, see [Dapr Concepts]({{< ref concepts >}}).
 
 ## Setup the development environment
 
 Dapr can be run locally or in Kubernetes. We recommend starting with a local setup to explore the core Dapr concepts and familiarize yourself with the Dapr CLI. Follow these instructions to [configure Dapr locally and on Kubernetes]({{< ref install-dapr.md >}}).
->>>>>>> 3dae9a0d
 
 ## Next steps
 
