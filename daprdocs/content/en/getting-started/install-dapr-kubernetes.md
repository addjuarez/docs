---
type: docs
title: "How-To: Install Dapr into a Kubernetes cluster"
linkTitle: "(optional) Init Dapr on Kubernetes"
weight: 70
description: "Install Dapr in a Kubernetes cluster"
---

When setting up Kubernetes you can use either the Dapr CLI or Helm.

As part of the Dapr initialization the following pods are installed:

- **dapr-operator:** Manages component updates and Kubernetes services endpoints for Dapr (state stores, pub/subs, etc.)
- **dapr-sidecar-injector:** Injects Dapr into annotated deployment pods
- **dapr-placement:** Used for actors only. Creates mapping tables that map actor instances to pods
- **dapr-sentry:** Manages mTLS between services and acts as a certificate authority

## Prerequisites

- Install [Dapr CLI]({{< ref install-dapr-cli.md >}})
- Install [kubectl](https://kubernetes.io/docs/tasks/tools/install-kubectl/)
- Kubernetes cluster (see below if needed)

### Create cluster

You can install Dapr on any Kubernetes cluster. Here are some helpful links:

- [Setup Minikube Cluster]({{< ref setup-minikube.md >}})
- [Setup Azure Kubernetes Service Cluster]({{< ref setup-aks.md >}})
- [Setup Google Cloud Kubernetes Engine](https://cloud.google.com/kubernetes-engine/docs/quickstart)
- [Setup Amazon Elastic Kubernetes Service](https://docs.aws.amazon.com/eks/latest/userguide/getting-started.html)

{{% alert title="Hybrid clusters" color="primary" %}}
Both the Dapr CLI and the Dapr Helm chart automatically deploy with affinity for nodes with the label `kubernetes.io/os=linux`. You can deploy Dapr to Windows nodes if your application requires it. For more information see [Deploying to a hybrid Linux/Windows Kubernetes cluster]({{<ref kubernetes-hybrid-clusters>}}).
{{% /alert %}}


## Install with Dapr CLI

You can install Dapr to a Kubernetes cluster using the [Dapr CLI]({{< ref install-dapr-cli.md >}}).

{{% alert title="Release candidate" color="warning" %}}
This command downloads and install Dapr runtime v1.0-rc.3. To install v0.11, the latest release prior to the release candidates for the [upcoming v1.0 release](https://blog.dapr.io/posts/2020/10/20/the-path-to-v.1.0-production-ready-dapr/), please visit the [v0.11 docs](https://docs.dapr.io).
{{% /alert %}}

### Install Dapr

The `-k` flag initializes Dapr on the Kubernetes cluster in your current context.

{{% alert title="Target cluster" color="primary" %}}
Make sure the correct "target" cluster is set. Check `kubectl context (kubectl config kubectl config get-contexts)` to verify. You can set a different context using `kubectl config use-context <CONTEXT>`.
{{% /alert %}}

Run `dapr init -k --runtime-version 1.0.0-rc.3` on your local machine:

```bash
$ dapr init -k --runtime-version 1.0.0-rc.3

```
⌛  Making the jump to hyperspace...
ℹ️  Note: To install Dapr using Helm, see here:  https://github.com/dapr/docs/blob/master/getting-started/environment-setup.md#using-helm-advanced

✅  Deploying the Dapr control plane to your cluster...
✅  Success! Dapr has been installed to namespace dapr-system. To verify, run "dapr status -k" in your terminal. To get started, go here: https://aka.ms/dapr-getting-started
```

### Install in custom namespace

The default namespace when initializing Dapr is `dapr-system`. You can override this with the `-n` flag.

```
dapr init -k -n mynamespace --runtime-version 1.0.0-rc.3
```


### Install in highly available mode:

You can run Dapr with 3 replicas of each control plane pod with the exception of the Placement pod in the dapr-system namespace for [production scenarios]({{< ref kubernetes-production.md >}}).

```
dapr init -k --enable-ha=true --runtime-version 1.0.0-rc.3
```

### Disable mTLS

Dapr is initialized by default with [mTLS]({{< ref "security-concept.md#sidecar-to-sidecar-communication" >}}). You can disable it with:

```
dapr init -k --enable-mtls=false --runtime-version 1.0.0-rc.3
```

### Uninstall Dapr on Kubernetes with CLI

```bash
dapr uninstall --kubernetes
```

## Install with Helm (advanced)

You can install Dapr on Kubernetes using a Helm 3 chart.


{{% alert title="Note" color="primary" %}}
The latest Dapr helm chart no longer supports Helm v2. Please migrate from helm v2 to helm v3 by following [this guide](https://helm.sh/blog/migrate-from-helm-v2-to-helm-v3/).
{{% /alert %}}

### Add and install Dapr helm chart

1. Make sure [Helm 3](https://github.com/helm/helm/releases) is installed on your machine

2. Add Helm repo and update

    ```bash
    helm repo add dapr https://dapr.github.io/helm-charts/
    helm repo update
    # See which chart versions are available
    helm search repo dapr --devel --versions
    ```

3. Install the Dapr chart on your cluster in the `dapr-system` namespace.

    ```bash
    helm upgrade --install dapr dapr/dapr \
    --version=1.0.0 \
    --namespace dapr-system \
    --create-namespace \
    --wait
    ```

<<<<<<< HEAD
See [Guidelines for production ready deployments on Kubernetes]({{ ref kubernetes-production.md }}) for more information on installing and upgrading Dapr using Helm
=======
4. Install the Dapr chart on your cluster in the `dapr-system` namespace.

    ```bash
    helm install dapr dapr/dapr --namespace dapr-system --version 1.0.0-rc.3
    ```
>>>>>>> f17e18fb

### Verify installation

Once the chart installation is complete, verify that the dapr-operator, dapr-placement, dapr-sidecar-injector and dapr-sentry pods are running in the `dapr-system` namespace:

```bash
kubectl get pods --namespace dapr-system
```

```
NAME                                     READY     STATUS    RESTARTS   AGE
dapr-dashboard-7bd6cbf5bf-xglsr          1/1       Running   0          40s
dapr-operator-7bd6cbf5bf-xglsr           1/1       Running   0          40s
dapr-placement-7f8f76778f-6vhl2          1/1       Running   0          40s
dapr-sidecar-injector-8555576b6f-29cqm   1/1       Running   0          40s
dapr-sentry-9435776c7f-8f7yd             1/1       Running   0          40s
```

### Uninstall Dapr on Kubernetes

```bash
helm uninstall dapr --namespace dapr-system
```

### More information

- Read [this guide]({{< ref kubernetes-production.md >}}) for recommended Helm chart values for production setups
- See [this page](https://github.com/dapr/dapr/blob/master/charts/dapr/README.md) for details on Dapr helm charts.


## Next steps

- [Configure state store & pubsub message broker]({{< ref configure-state-pubsub.md >}})<|MERGE_RESOLUTION|>--- conflicted
+++ resolved
@@ -127,15 +127,7 @@
     --wait
     ```
 
-<<<<<<< HEAD
 See [Guidelines for production ready deployments on Kubernetes]({{ ref kubernetes-production.md }}) for more information on installing and upgrading Dapr using Helm
-=======
-4. Install the Dapr chart on your cluster in the `dapr-system` namespace.
-
-    ```bash
-    helm install dapr dapr/dapr --namespace dapr-system --version 1.0.0-rc.3
-    ```
->>>>>>> f17e18fb
 
 ### Verify installation
 
