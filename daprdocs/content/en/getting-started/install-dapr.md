--- conflicted
+++ resolved
@@ -125,22 +125,13 @@
 
 You can install Dapr on any Kubernetes cluster. Here are some helpful links:
 
-<<<<<<< HEAD
-- [Setup Minikube cluster]({{<ref "setup-minikube.md">}})
-- [Setup Azure Kubernetes Service cluster]({{<ref "setup-aks.md">}})
-=======
 - [Setup Minikube Cluster]({{< ref setup-minikube.md >}})
 - [Setup Azure Kubernetes Service Cluster]({{< ref setup-aks.md >}})
->>>>>>> 3dae9a0d
 - [Setup Google Cloud Kubernetes Engine](https://cloud.google.com/kubernetes-engine/docs/quickstart)
 - [Setup Amazon Elastic Kubernetes Service](https://docs.aws.amazon.com/eks/latest/userguide/getting-started.html)
 
 > **Note:** Both the Dapr CLI, and the Dapr Helm chart automatically deploy with affinity for nodes with the label `kubernetes.io/os=linux`. You can deploy Dapr to Windows nodes, but most users should not need to.
-<<<<<<< HEAD
-> For more information see [Deploying to a hybrid Linux/Windows Kubernetes cluster]({{<ref "kubernetes-hybrid-clusters.md">}})
-=======
-> For more information see [Deploying to a Hybrid Linux/Windows K8s Cluster]({{< ref kubernetes-hybrid-clusters >}})
->>>>>>> 3dae9a0d
+> For more information see [Deploying to a hybrid Linux/Windows Kubernetes cluster]({{<ref kubernetes-hybrid-clusters>}})
 
 ### Using the Dapr CLI
 
@@ -229,11 +220,7 @@
 
 #### Sidecar annotations
 
-<<<<<<< HEAD
 To see all the supported annotations for the Dapr sidecar on Kubernetes, visit [this]({{<ref "kubernetes-annotations.md">}}) how to guide.
-=======
-To see all the supported annotations for the Dapr sidecar on Kubernetes, visit [this]({{< ref kubernetes >}})  guide.
->>>>>>> 3dae9a0d
 
 #### Uninstall Dapr on Kubernetes
 
@@ -246,8 +233,4 @@
 > **Note:** See [here](https://github.com/dapr/dapr/blob/master/charts/dapr/README.md) for details on Dapr helm charts.
 
 ### Installing Redis on Kubernetes 
-<<<<<<< HEAD
-To install Redis as a state store or as a pub/sub message bus into your Kubernetes cluster. See [Configure Redis for state management or pub/sub]({{<ref "configure-redis.md">}})
-=======
-To install Redis as a state store or as a pub/sub message bus into your Kubernetes cluster. See [Configure Redis for state management or pub/sub]({{< ref setup-redis-pubsub.md >}})
->>>>>>> 3dae9a0d
+To install Redis as a state store or as a pub/sub message bus into your Kubernetes cluster. See [Configure Redis for state management or pub/sub]({{< ref setup-redis-pubsub.md >}})