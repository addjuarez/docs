---
type: docs
title: "How-To: Save and get state"
linkTitle: "How-To: Save & get state"
weight: 200
description: "Use key value pairs to persist a state"
---

## Introduction

State management is one of the most common needs of any application: new or legacy, monolith or microservice.
Dealing with different databases libraries, testing them, handling retries and faults can be time consuming and hard.

Dapr provides state management capabilities that include consistency and concurrency options.
In this guide we'll start of with the basics: Using the key/value state API to allow an application to save, get and delete state.

## Pre-requisites

- [Dapr CLI]({{< ref install-dapr-cli.md >}})
- Initialized [Dapr environment]({{< ref install-dapr-selfhost.md >}})

## Step 1: Setup a state store

A state store component represents a resource that Dapr uses to communicate with a database.

For the purpose of this guide we'll use a Redis state store, but any state store from the [supported list]({{< ref supported-state-stores >}}) will work.

{{< tabs "Self-Hosted (CLI)" Kubernetes>}}

{{% codetab %}}
<<<<<<< HEAD
When using `Dapr init` in self-hosted mode, the Dapr CLI automatically provisions a state store (Redis) and creates the relevant YAML in a `components` directory:
- **Linux/MacOS**: `$HOME/.dapr/components`
- **Windows**: `%USERPROFILE%\.dapr\components`
=======
When using `dapr init` in Standalone mode, the Dapr CLI automatically provisions a state store (Redis) and creates the relevant YAML in a `components` directory, which for Linux/MacOS is `$HOME/.dapr/components` and for Windows is `%USERPROFILE%\.dapr\components`
>>>>>>> 9524e83b

To optionally change the state store being used, replace the YAML file `statestore.yaml` under `/components` with the file of your choice.
{{% /codetab %}}

{{% codetab %}}
See the instructions [here]({{< ref "setup-state-store" >}}) on how to setup different state stores on Kubernetes.
{{% /codetab %}}

{{< /tabs >}}

## Step 2: Save and retrieve a single state

The following example shows how to a single key/value pair using the Dapr state building block.

{{% alert title="Note" color="warning" %}}
It is important to set an app-id, as the state keys are prefixed with this value. If you don't set it one is generated for you at runtime, and the next time you run the command a new one will be generated and you will no longer be able to access previously saved state.
{{% /alert %}}

{{< tabs "HTTP API (Bash)" "HTTP API (PowerShell)" "Python SDK">}}

{{% codetab %}}
Begin by launching a Dapr sidecar:

```bash
dapr run --app-id myapp --dapr-http-port 3500
```

Then in a separate terminal save a key/value pair into your statestore:
```bash
curl -X POST -H "Content-Type: application/json" -d '{ "key": "key1", "value": "value1"}' http://localhost:3500/v1.0/state/statestore
```

Now get the state you just saved:
```bash
curl http://localhost:3500/v1.0/state/statestore/key1
```

You can also restart your sidecar and try retrieving state again to see that state persists separate from the app.
{{% /codetab %}}

{{% codetab %}}

Begin by launching a Dapr sidecar:

```bash
dapr --app-id myapp --port 3500 run
```

Then in a separate terminal save a key/value pair into your statestore:
```powershell
Invoke-RestMethod -Method Post -ContentType 'application/json' -Body '{"key": "key1", "value": "value1"}' -Uri 'http://localhost:3500/v1.0/state/statestore'
```

Now get the state you just saved:
```powershell
Invoke-RestMethod -Uri 'http://localhost:3500/v1.0/state/statestore/key1'
```

You can also restart your sidecar and try retrieving state again to see that state persists separate from the app.

{{% /codetab %}}

{{% codetab %}}

Save the following to a file named `pythonState.py`:

```python
from dapr.clients import DaprClient

with DaprClient() as d:
    d.save_state(store_name="statestore", key="myFirstKey", value="myFirstValue" )
    print("State has been stored")

    data = d.get_state(store_name="statestore", key="myFirstKey").data
    print(f"Got value: {data}")

```

Once saved run the following command to launch a Dapr sidecar and run the Python application:

```bash
dapr --app-id myapp run python pythonState.py
```

You should get an output similar to the following, which will show both the Dapr and app logs:

```md
== DAPR == time="2021-01-06T21:34:33.7970377-08:00" level=info msg="starting Dapr Runtime -- version 0.11.3 -- commit a1a8e11" app_id=Braidbald-Boot scope=dapr.runtime type=log ver=0.11.3
== DAPR == time="2021-01-06T21:34:33.8040378-08:00" level=info msg="standalone mode configured" app_id=Braidbald-Boot scope=dapr.runtime type=log ver=0.11.3
== DAPR == time="2021-01-06T21:34:33.8040378-08:00" level=info msg="app id: Braidbald-Boot" app_id=Braidbald-Boot scope=dapr.runtime type=log ver=0.11.3
== DAPR == time="2021-01-06T21:34:33.9750400-08:00" level=info msg="component loaded. name: statestore, type: state.redis" app_id=Braidbald-Boot scope=dapr.runtime type=log ver=0.11.3
== DAPR == time="2021-01-06T21:34:33.9760387-08:00" level=info msg="API gRPC server is running on port 51656" app_id=Braidbald-Boot scope=dapr.runtime type=log ver=0.11.3
== DAPR == time="2021-01-06T21:34:33.9770372-08:00" level=info msg="dapr initialized. Status: Running. Init Elapsed 172.9994ms" app_id=Braidbald-Boot scope=dapr.

Checking if Dapr sidecar is listening on GRPC port 51656
Dapr sidecar is up and running.
Updating metadata for app command: python pythonState.py
You are up and running! Both Dapr and your app logs will appear here.

== APP == State has been stored
== APP == Got value: b'myFirstValue'
```

{{% /codetab %}}

{{< /tabs >}}


## Step 3: Delete state

The following example shows how to delete an item by using a key with the state management API:

{{< tabs "HTTP API (Bash)" "HTTP API (PowerShell)" "Python SDK">}}

{{% codetab %}}
With the same dapr instance running from above run:
```bash
curl -X DELETE 'http://localhost:3500/v1.0/state/statestore/key1'
```
Try getting state again and note that no value is returned.
{{% /codetab %}}

{{% codetab %}}
With the same dapr instance running from above run:
```powershell
Invoke-RestMethod -Method Delete -Uri 'http://localhost:3500/v1.0/state/statestore/key1'
```
Try getting state again and note that no value is returned.
{{% /codetab %}}

{{% codetab %}}

Update `pythonState.py` with:

```python
from dapr.clients import DaprClient

with DaprClient() as d:
    d.save_state(store_name="statestore", key="key1", value="value1" )
    print("State has been stored")

    data = d.get_state(store_name="statestore", key="key1").data
    print(f"Got value: {data}")

    d.delete_state(store_name="statestore", key="key1")

    data = d.get_state(store_name="statestore", key="key1").data
    print(f"Got value after delete: {data}")
```

Now run your program with:

```bash
dapr --app-id myapp run python pythonState.py
```

You should see an output similar to the following:

```md
Starting Dapr with id Yakchocolate-Lord. HTTP Port: 59457. gRPC Port: 59458

== DAPR == time="2021-01-06T22:55:36.5570696-08:00" level=info msg="starting Dapr Runtime -- version 0.11.3 -- commit a1a8e11" app_id=Yakchocolate-Lord scope=dapr.runtime type=log ver=0.11.3
== DAPR == time="2021-01-06T22:55:36.5690367-08:00" level=info msg="standalone mode configured" app_id=Yakchocolate-Lord scope=dapr.runtime type=log ver=0.11.3
== DAPR == time="2021-01-06T22:55:36.7220140-08:00" level=info msg="component loaded. name: statestore, type: state.redis" app_id=Yakchocolate-Lord scope=dapr.runtime type=log ver=0.11.3
== DAPR == time="2021-01-06T22:55:36.7230148-08:00" level=info msg="API gRPC server is running on port 59458" app_id=Yakchocolate-Lord scope=dapr.runtime type=log ver=0.11.3
== DAPR == time="2021-01-06T22:55:36.7240207-08:00" level=info msg="dapr initialized. Status: Running. Init Elapsed 154.984ms" app_id=Yakchocolate-Lord scope=dapr.runtime type=log ver=0.11.3

Checking if Dapr sidecar is listening on GRPC port 59458
Dapr sidecar is up and running.
Updating metadata for app command: python pythonState.py
You're up and running! Both Dapr and your app logs will appear here.

== APP == State has been stored
== APP == Got value: b'value1'
== APP == Got value after delete: b''
```
{{% /codetab %}}

{{< /tabs >}}

## Step 4: Save and retrieve multiple states

Dapr also allows you to save and retrieve multiple states in the same call.

{{< tabs "HTTP API (Bash)" "HTTP API (PowerShell)" "Python SDK">}}

{{% codetab %}}
With the same dapr instance running from above save two key/value pairs into your statestore:
```bash
curl -X POST -H "Content-Type: application/json" -d '[{ "key": "key1", "value": "value1"}, { "key": "key2", "value": "value2"}]' http://localhost:3500/v1.0/state/statestore
```

Now get the states you just saved:
```bash
curl -X POST -H "Content-Type: application/json" -d '{"keys":["key1", "key2"]}' http://localhost:3500/v1.0/state/statestore/bulk
```
{{% /codetab %}}

{{% codetab %}}
With the same dapr instance running from above save two key/value pairs into your statestore:
```powershell
Invoke-RestMethod -Method Post -ContentType 'application/json' -Body '[{ "key": "key1", "value": "value1"}, { "key": "key2", "value": "value2"}]' -Uri 'http://localhost:3500/v1.0/state/statestore'
```

Now get the states you just saved:
```powershell
Invoke-RestMethod -Method Post -ContentType 'application/json' -Body '{"keys":["key1", "key2"]}' -Uri 'http://localhost:3500/v1.0/state/statestore/bulk'
```

{{% /codetab %}}

{{% codetab %}}

The `StateItem` object can be used to store multiple Dapr states with the `save_states` and `get_states` methods.

Update your `pythonState.py` file with the following code:

```python
from dapr.clients import DaprClient
from dapr.clients.grpc._state import StateItem

with DaprClient() as d:
    s1 = StateItem(key="key1", value="value1")
    s2 = StateItem(key="key2", value="value2")

    d.save_states(store_name="statestore", states=[s1,s2])
    print("States have been stored")

    items = d.get_states(store_name="statestore", keys=["key1", "key2"]).items
    print(f"Got items: {[i.data for i in items]}")
```

Now run your program with:

```bash
dapr --app-id myapp run python pythonState.py
```

You should see an output similar to the following:

```md
== DAPR == time="2021-01-06T21:54:56.7262358-08:00" level=info msg="starting Dapr Runtime -- version 0.11.3 -- commit a1a8e11" app_id=Musesequoia-Sprite scope=dapr.runtime type=log ver=0.11.3
== DAPR == time="2021-01-06T21:54:56.7401933-08:00" level=info msg="standalone mode configured" app_id=Musesequoia-Sprite scope=dapr.runtime type=log ver=0.11.3
== DAPR == time="2021-01-06T21:54:56.8754240-08:00" level=info msg="Initialized name resolution to standalone" app_id=Musesequoia-Sprite scope=dapr.runtime type=log ver=0.11.3
== DAPR == time="2021-01-06T21:54:56.8844248-08:00" level=info msg="component loaded. name: statestore, type: state.redis" app_id=Musesequoia-Sprite scope=dapr.runtime type=log ver=0.11.3
== DAPR == time="2021-01-06T21:54:56.8854273-08:00" level=info msg="API gRPC server is running on port 60614" app_id=Musesequoia-Sprite scope=dapr.runtime type=log ver=0.11.3
== DAPR == time="2021-01-06T21:54:56.8854273-08:00" level=info msg="dapr initialized. Status: Running. Init Elapsed 145.234ms" app_id=Musesequoia-Sprite scope=dapr.runtime type=log ver=0.11.3

Checking if Dapr sidecar is listening on GRPC port 60614
Dapr sidecar is up and running.
Updating metadata for app command: python pythonState.py
You're up and running! Both Dapr and your app logs will appear here.

== APP == States have been stored
== APP == Got items: [b'value1', b'value2']
```

{{% /codetab %}}

{{< /tabs >}}

## Step 5: Perform state transactions

{{% alert title="Note" color="warning" %}}
State transactions require a state store that supports multi-item transactions. Visit the [supported state stores page]({{< ref supported-state-stores >}}) page for a full list. Note that the default Redis container created in a self-hosted environment supports them.
{{% /alert %}}

{{< tabs "HTTP API (Bash)" "HTTP API (PowerShell)" "Python SDK" >}}

{{% codetab %}}
With the same dapr instance running from above perform two state transactions:
```bash
curl -X POST -H "Content-Type: application/json" -d '{"operations": [{"operation":"upsert", "request": {"key": "key1", "value": "newValue1"}}, {"operation":"delete", "request": {"key": "key2"}}]}' http://localhost:3500/v1.0/state/statestore/transaction
```

Now see the results of your state transactions:
```bash
curl -X POST -H "Content-Type: application/json" -d '{"keys":["key1", "key2"]}' http://localhost:3500/v1.0/state/statestore/bulk
```
{{% /codetab %}}

{{% codetab %}}
With the same dapr instance running from above save two key/value pairs into your statestore:
```powershell
Invoke-RestMethod -Method Post -ContentType 'application/json' -Body '{"operations": [{"operation":"upsert", "request": {"key": "key1", "value": "newValue1"}}, {"operation":"delete", "request": {"key": "key2"}}]}' -Uri 'http://localhost:3500/v1.0/state/statestore'
```

Now see the results of your state transactions:
```powershell
Invoke-RestMethod -Method Post -ContentType 'application/json' -Body '{"keys":["key1", "key2"]}' -Uri 'http://localhost:3500/v1.0/state/statestore/bulk'
```

{{% /codetab %}}

{{% codetab %}}

The `TransactionalStateOperation` can perform a state transaction if your state stores need to be transactional.

Update your `pythonState.py` file with the following code:

```python
from dapr.clients import DaprClient
from dapr.clients.grpc._state import StateItem
from dapr.clients.grpc._request import TransactionalStateOperation, TransactionOperationType

with DaprClient() as d:
    s1 = StateItem(key="key1", value="value1")
    s2 = StateItem(key="key2", value="value2")

    d.save_states(store_name="statestore", states=[s1,s2])
    print("States have been stored")

    d.execute_transaction(
        store_name="statestore",
        operations=[
            TransactionalStateOperation(key="key1", data="newValue1", operation_type=TransactionOperationType.upsert),
            TransactionalStateOperation(key="key2", data="value2", operation_type=TransactionOperationType.delete)
        ]
    )
    print("State transactions have been completed")

    items = d.get_states(store_name="statestore", keys=["key1", "key2"]).items
    print(f"Got items: {[i.data for i in items]}")
```

Now run your program with:

```bash
dapr run python pythonState.py
```

You should see an output similar to the following:

```md
Starting Dapr with id Singerchecker-Player. HTTP Port: 59533. gRPC Port: 59534
== DAPR == time="2021-01-06T22:18:14.1246721-08:00" level=info msg="starting Dapr Runtime -- version 0.11.3 -- commit a1a8e11" app_id=Singerchecker-Player scope=dapr.runtime type=log ver=0.11.3
== DAPR == time="2021-01-06T22:18:14.1346254-08:00" level=info msg="standalone mode configured" app_id=Singerchecker-Player scope=dapr.runtime type=log ver=0.11.3
== DAPR == time="2021-01-06T22:18:14.2747063-08:00" level=info msg="component loaded. name: statestore, type: state.redis" app_id=Singerchecker-Player scope=dapr.runtime type=log ver=0.11.3
== DAPR == time="2021-01-06T22:18:14.2757062-08:00" level=info msg="API gRPC server is running on port 59534" app_id=Singerchecker-Player scope=dapr.runtime type=log ver=0.11.3
== DAPR == time="2021-01-06T22:18:14.2767059-08:00" level=info msg="dapr initialized. Status: Running. Init Elapsed 142.0805ms" app_id=Singerchecker-Player scope=dapr.runtime type=log ver=0.11.3

Checking if Dapr sidecar is listening on GRPC port 59534
Dapr sidecar is up and running.
Updating metadata for app command: python pythonState.py
You're up and running! Both Dapr and your app logs will appear here.

== APP == State transactions have been completed
== APP == Got items: [b'value1', b'']
```

{{% /codetab %}}

{{< /tabs >}}

## Next steps

- Read the full [State API reference]({{< ref state_api.md >}})
- Try one of the [Dapr SDKs]({{< ref sdks >}})
- Build a [stateful service]({{< ref howto-stateful-service.md >}})<|MERGE_RESOLUTION|>--- conflicted
+++ resolved
@@ -28,13 +28,7 @@
 {{< tabs "Self-Hosted (CLI)" Kubernetes>}}
 
 {{% codetab %}}
-<<<<<<< HEAD
-When using `Dapr init` in self-hosted mode, the Dapr CLI automatically provisions a state store (Redis) and creates the relevant YAML in a `components` directory:
-- **Linux/MacOS**: `$HOME/.dapr/components`
-- **Windows**: `%USERPROFILE%\.dapr\components`
-=======
 When using `dapr init` in Standalone mode, the Dapr CLI automatically provisions a state store (Redis) and creates the relevant YAML in a `components` directory, which for Linux/MacOS is `$HOME/.dapr/components` and for Windows is `%USERPROFILE%\.dapr\components`
->>>>>>> 9524e83b
 
 To optionally change the state store being used, replace the YAML file `statestore.yaml` under `/components` with the file of your choice.
 {{% /codetab %}}
