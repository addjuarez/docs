---
type: docs
title: "How-To: Trigger your application with input bindings"
linkTitle: "How-To: Triggers"
description: "Use Dapr input bindings to trigger event driven applications"
weight: 200
---

Using bindings, your code can be triggered with incoming events from different resources which can be anything: a queue, messaging pipeline, cloud-service, filesystem etc.

This is ideal for event-driven processing, data pipelines or just generally reacting to events and doing further processing.

Dapr bindings allow you to:

<<<<<<< HEAD
* Receive events without including specific SDKs or libraries
* Replace bindings without changing your code
* Focus on business logic and not the event resource implementation

For more info on bindings, read [this overview]({{<ref bindings-overview.md>}}).
=======
- Receive events without including specific SDKs or libraries
- Replace bindings without changing your code
- Focus on business logic and not the event resource implementation
>>>>>>> 3dae9a0d

For a quickstart sample showing bindings, visit this [link](https://github.com/dapr/quickstarts/tree/master/bindings).

## 1. Create a binding

An input binding represents an event resource that Dapr uses to read events from and push to your application.

<<<<<<< HEAD
For the purpose of this HowTo, we'll use a Kafka binding. You can find a list of the different binding specs [here](/operations/components/setup-bindings/).
=======
For the purpose of this HowTo, we'll use a Kafka binding. You can find a list of the different binding specs [here]({{< ref supported-bindings >}}).
>>>>>>> 3dae9a0d

Create the following YAML file, named binding.yaml, and save this to a `components` sub-folder in your application directory.
(Use the `--components-path` flag with `dapr run` to point to your custom components dir)

*Note: When running in Kubernetes, apply this file to your cluster using `kubectl apply -f binding.yaml`*

```yaml
apiVersion: dapr.io/v1alpha1
kind: Component
metadata:
  name: myevent
  namespace: default
spec:
  type: bindings.kafka
  metadata:
  - name: topics
    value: topic1
  - name: brokers
    value: localhost:9092
  - name: consumerGroup
    value: group1
```

Here, you create a new binding component with the name of `myevent`.

Inside the `metadata` section, configure the Kafka related properties such as the topics to listen on, the brokers and more.

## 2. Listen for incoming events

Now configure your application to receive incoming events. If using HTTP, you need to listen on a `POST` endpoint with the name of the binding as specified in `metadata.name` in the file.  In this example, this is `myevent`.

*The following example shows how you would listen for the event in Node.js, but this is applicable to any programming language*

```javascript
const express = require('express')
const bodyParser = require('body-parser')
const app = express()
app.use(bodyParser.json())

const port = 3000

app.post('/myevent', (req, res) => {
    console.log(req.body)
    res.status(200).send()
})

app.listen(port, () => console.log(`Kafka consumer app listening on port ${port}!`))
```

### ACK-ing an event

In order to tell Dapr that you successfully processed an event in your application, return a `200 OK` response from your HTTP handler.

```javascript
res.status(200).send()
```

### Rejecting an event

In order to tell Dapr that the event wasn't processed correctly in your application and schedule it for redelivery, return any response different from `200 OK`. For example, a `500 Error`.

```javascript
res.status(500).send()
```

### Event delivery Guarantees
Event delivery guarantees are controlled by the binding implementation. Depending on the binding implementation, the event delivery can be exactly once or at least once.


## References

* Binding [API](https://github.com/dapr/docs/blob/master/reference/api/bindings_api.md)
* Binding [Components](https://github.com/dapr/docs/tree/master/concepts/bindings)
* Binding [Detailed specifications](https://github.com/dapr/docs/tree/master/reference/specs/bindings)<|MERGE_RESOLUTION|>--- conflicted
+++ resolved
@@ -12,17 +12,11 @@
 
 Dapr bindings allow you to:
 
-<<<<<<< HEAD
 * Receive events without including specific SDKs or libraries
 * Replace bindings without changing your code
 * Focus on business logic and not the event resource implementation
 
 For more info on bindings, read [this overview]({{<ref bindings-overview.md>}}).
-=======
-- Receive events without including specific SDKs or libraries
-- Replace bindings without changing your code
-- Focus on business logic and not the event resource implementation
->>>>>>> 3dae9a0d
 
 For a quickstart sample showing bindings, visit this [link](https://github.com/dapr/quickstarts/tree/master/bindings).
 
@@ -30,11 +24,7 @@
 
 An input binding represents an event resource that Dapr uses to read events from and push to your application.
 
-<<<<<<< HEAD
-For the purpose of this HowTo, we'll use a Kafka binding. You can find a list of the different binding specs [here](/operations/components/setup-bindings/).
-=======
 For the purpose of this HowTo, we'll use a Kafka binding. You can find a list of the different binding specs [here]({{< ref supported-bindings >}}).
->>>>>>> 3dae9a0d
 
 Create the following YAML file, named binding.yaml, and save this to a `components` sub-folder in your application directory.
 (Use the `--components-path` flag with `dapr run` to point to your custom components dir)
