---
type: docs
title: "How-To: Use output bindings to interface with external resources"
linkTitle: "How-To: Output bindings"
description: "Invoke external systems with output bindings"
weight: 300
---

With output bindings, you can invoke external resources without depending on special SDK or libraries. An output binding represents a resource that Dapr uses to invoke and send messages to. For a complete sample showing output bindings, [walk through the tutorial](https://github.com/dapr/quickstarts/tree/master/tutorials/bindings).

<img src="/images/building-block-output-binding-example.png" width=1000 alt="Diagram showing bindings of example service">

This guide uses a Kafka binding as an example. You can find your preferred binding spec from [the list of bindings components]({{< ref setup-bindings >}}).

## Create a binding

Create a new binding component with the name of `checkout`.

Within the `metadata` section, configure Kafka-related properties, such as:

- The topic to which you'll publish the message
- The broker

Create the following `binding.yaml` file and save to a `components` sub-folder in your application directory.

{{< tabs "Self-Hosted (CLI)" Kubernetes >}}

{{% codetab %}}

Use the `--components-path` flag with `dapr run` to point to your custom components directory.

```yaml
apiVersion: dapr.io/v1alpha1
kind: Component
metadata:
  name: checkout
spec:
  type: bindings.kafka
  version: v1
  metadata:
  # Kafka broker connection setting
  - name: brokers
    value: localhost:9092
  # consumer configuration: topic and consumer group
  - name: topics
    value: sample
  - name: consumerGroup
    value: group1
  # publisher configuration: topic
  - name: publishTopic
    value: sample
  - name: authRequired
    value: "false"
```

{{% /codetab %}}

{{% codetab %}}

To deploy the following `binding.yaml` file into a Kubernetes cluster, run `kubectl apply -f binding.yaml`.

```yaml
apiVersion: dapr.io/v1alpha1
kind: Component
metadata:
  name: checkout
spec:
  type: bindings.kafka
  version: v1
  metadata:
  # Kafka broker connection setting
  - name: brokers
    value: localhost:9092
  # consumer configuration: topic and consumer group
  - name: topics
    value: sample
  - name: consumerGroup
    value: group1
  # publisher configuration: topic
  - name: publishTopic
    value: sample
  - name: authRequired
    value: "false"
```

{{% /codetab %}}

{{< /tabs >}}

## Send an event (output binding)

Below are code examples that leverage Dapr SDKs to interact with an output binding.

{{< tabs Dotnet Java Python Go JavaScript>}}

{{% codetab %}}

```csharp
//dependencies
using System;
using System.Collections.Generic;
using System.Net.Http;
using System.Net.Http.Headers;
using System.Threading.Tasks;
using Dapr.Client;
using Microsoft.AspNetCore.Mvc;
using System.Threading;

//code
namespace EventService
{
    class Program
    {
        static async Task Main(string[] args)
        {
            string BINDING_NAME = "checkout";
            string BINDING_OPERATION = "create";
            while(true)
            {
                System.Threading.Thread.Sleep(5000);
                Random random = new Random();
                int orderId = random.Next(1,1000);
                using var client = new DaprClientBuilder().Build();
                //Using Dapr SDK to invoke output binding
                await client.InvokeBindingAsync(BINDING_NAME, BINDING_OPERATION, orderId);
                Console.WriteLine("Sending message: " + orderId);
            }
        }
    }
}

```

{{% /codetab %}}

{{% codetab %}}

```java
//dependencies
import io.dapr.client.DaprClient;
import io.dapr.client.DaprClientBuilder;
import io.dapr.client.domain.HttpExtension;
import org.springframework.boot.autoconfigure.SpringBootApplication;
import org.slf4j.Logger;
import org.slf4j.LoggerFactory;
import java.util.Random;
import java.util.concurrent.TimeUnit;

//code
@SpringBootApplication
public class OrderProcessingServiceApplication {

	private static final Logger log = LoggerFactory.getLogger(OrderProcessingServiceApplication.class);

	public static void main(String[] args) throws InterruptedException{
		String BINDING_NAME = "checkout";
		String BINDING_OPERATION = "create";
		while(true) {
			TimeUnit.MILLISECONDS.sleep(5000);
			Random random = new Random();
			int orderId = random.nextInt(1000-1) + 1;
			DaprClient client = new DaprClientBuilder().build();
          //Using Dapr SDK to invoke output binding
			client.invokeBinding(BINDING_NAME, BINDING_OPERATION, orderId).block();
			log.info("Sending message: " + orderId);
		}
	}
}

```

{{% /codetab %}}

{{% codetab %}}

```python
#dependencies
import random
from time import sleep    
import requests
import logging
import json
from dapr.clients import DaprClient

#code
logging.basicConfig(level = logging.INFO)
BINDING_NAME = 'checkout'
BINDING_OPERATION = 'create' 
while True:
    sleep(random.randrange(50, 5000) / 1000)
    orderId = random.randint(1, 1000)
    with DaprClient() as client:
        #Using Dapr SDK to invoke output binding
        resp = client.invoke_binding(BINDING_NAME, BINDING_OPERATION, json.dumps(orderId))
    logging.basicConfig(level = logging.INFO)
    logging.info('Sending message: ' + str(orderId))
    
```

{{% /codetab %}}

{{% codetab %}}

```go
//dependencies
import (
	"context"
	"log"
	"math/rand"
	"time"
	"strconv"
	dapr "github.com/dapr/go-sdk/client"

)

//code
func main() {
	BINDING_NAME := "checkout";
	BINDING_OPERATION := "create";
	for i := 0; i < 10; i++ {
		time.Sleep(5000)
		orderId := rand.Intn(1000-1) + 1
		client, err := dapr.NewClient()
		if err != nil {
			panic(err)
		}
		defer client.Close()
		ctx := context.Background()
        //Using Dapr SDK to invoke output binding
		in := &dapr.InvokeBindingRequest{ Name: BINDING_NAME, Operation: BINDING_OPERATION , Data: []byte(strconv.Itoa(orderId))}
		err = client.InvokeOutputBinding(ctx, in)
		log.Println("Sending message: " + strconv.Itoa(orderId))
	}
}
    
```

{{% /codetab %}}

{{% codetab %}}

```javascript
//dependencies
import { DaprClient, CommunicationProtocolEnum } from "dapr-client";

//code
const daprHost = "127.0.0.1";

(async function () {
    for (var i = 0; i < 10; i++) {
        await sleep(2000);
        const orderId = Math.floor(Math.random() * (1000 - 1) + 1);
        try {
            await sendOrder(orderId)
        } catch (err) {
            console.error(e);
            process.exit(1);
        }
    }
})();

async function sendOrder(orderId) {
    const BINDING_NAME = "checkout";
    const BINDING_OPERATION = "create";
    const client = new DaprClient(daprHost, process.env.DAPR_HTTP_PORT, CommunicationProtocolEnum.HTTP);
    //Using Dapr SDK to invoke output binding
    const result = await client.binding.send(BINDING_NAME, BINDING_OPERATION, orderId);
    console.log("Sending message: " + orderId);
}

function sleep(ms) {
    return new Promise(resolve => setTimeout(resolve, ms));
}
<<<<<<< HEAD

=======
>>>>>>> 76644261
```

{{% /codetab %}}

{{< /tabs >}}

Invoke the output bindings endpoint on a running Dapr instance.

You can also invoke the output bindings endpoint using HTTP:

```bash
curl -X POST -H 'Content-Type: application/json' http://localhost:3601/v1.0/bindings/checkout -d '{ "data": 100, "operation": "create" }'
```

As seen above:

1. The example invoked the `/binding` endpoint with `checkout`, the name of the binding to invoke.
1. The payload goes inside the mandatory `data` field, and can be any JSON serializable value.
1. The `operation` field tells the binding what action it needs to take. For example, [the Kafka binding supports the `create` operation]({{< ref "kafka.md#binding-support" >}}).

You can check [which operations (specific to each component) are supported for every output binding]({{< ref supported-bindings >}}).

Watch this [video](https://www.youtube.com/watch?v=ysklxm81MTs&feature=youtu.be&t=1960) on how to use bi-directional output bindings.

<div class="embed-responsive embed-responsive-16by9">
<iframe width="560" height="315" src="https://www.youtube.com/embed/ysklxm81MTs?start=1960" frameborder="0" allow="accelerometer; autoplay; clipboard-write; encrypted-media; gyroscope; picture-in-picture" allowfullscreen></iframe>
</div>

## References

- [Binding API]({{< ref bindings_api.md >}})
- [Binding components]({{< ref bindings >}})
- [Binding detailed specifications]({{< ref supported-bindings >}})<|MERGE_RESOLUTION|>--- conflicted
+++ resolved
@@ -271,10 +271,6 @@
 function sleep(ms) {
     return new Promise(resolve => setTimeout(resolve, ms));
 }
-<<<<<<< HEAD
-
-=======
->>>>>>> 76644261
 ```
 
 {{% /codetab %}}
