---
type: docs
title: "Dapr Software Development Kits (SDKs)"
linkTitle: "SDKs"
weight: 20
description: "Use your favorite languages with Dapr"
no_list: true
---

The Dapr SDKs are the easiest way for you to get Dapr into your application. Choose your favorite language and get up and running with Dapr in minutes.

## SDK packages

- **Client SDK**: The Dapr client allows you to invoke Dapr building block APIs and perform actions such as:
   - [Invoke]({{< ref service-invocation >}}) methods on other services
   - Store and get [state]({{< ref state-management >}})
   - [Publish and subscribe]({{< ref pubsub >}}) to message topics
   - Interact with external resources through input and output [bindings]({{< ref bindings >}})
   - Get [secrets]({{< ref secrets >}}) from secret stores
   - Interact with [virtual actors]({{< ref actors >}})
- **Service extensions**: The Dapr service extensions allow you to create services that can:
   - Be [invoked]({{< ref service-invocation >}}) by other services
   - [Subscribe]({{< ref pubsub >}}) to topics
- **Actor SDK**: The Dapr Actor SDK allows you to build virtual actors with:
   - Methods that can be [invoked]({{< ref "howto-actors.md#actor-method-invocation" >}}) by other services
   - [State]({{< ref "howto-actors.md#actor-state-management" >}}) that can be stored and retrieved
   - [Timers]({{< ref "howto-actors.md#actor-timers" >}}) with callbacks
   - Persistent [reminders]({{< ref "howto-actors.md#actor-reminders" >}})

## SDK languages

| Language | Version | Client SDK | Service Extensions | Actor SDK |
|----------|:-----:|:----------:|:-----------:|:---------:|
<<<<<<< HEAD
| [.NET](https://github.com/dapr/dotnet-sdk) | v1.0 | ✔ | ASP.NET Core | ✔ |
| [Python]({{< ref python >}}) | v1.0 | ✔ | [gRPC]({{< ref python-grpc.md >}}) | [FastAPI]({{< ref python-fastapi.md >}})<br />[Flask]({{< ref python-flask.md >}}) |
| [Java](https://github.com/dapr/java-sdk) | v1.0 | ✔ | Spring Boot | ✔ |
| [Go](https://github.com/dapr/go-sdk) | v1.0 | ✔ | ✔ |  |
| [PHP](https://github.com/dapr/php-sdk) | Preview | ✔ | ✔ | ✔ |
| [C++](https://github.com/dapr/cpp-sdk) | Preview | ✔ | |
| [Rust]() | Preview | ✔ | |  |
| [Javascript]() | Preview | ✔ | |
=======
| [.NET](https://github.com/dapr/dotnet-sdk) | In Development | ✔ |  ✔ </br>ASP.NET Core | ✔ |
| [Python]({{< ref python >}}) | In Development | ✔ | ✔ </br>[gRPC]({{< ref python-grpc.md >}}) | ✔ </br>[FastAPI]({{< ref python-fastapi.md >}})<br />[Flask]({{< ref python-flask.md >}}) |
| [Java](https://github.com/dapr/java-sdk) | In Development | ✔ |  ✔ </br>Spring Boot | ✔ |
| [Go](https://github.com/dapr/go-sdk) | In Development | ✔ | ✔ |  |
| [PHP](https://github.com/dapr/php-sdk) | In Development | ✔ | ✔ | ✔ |
| [C++](https://github.com/dapr/cpp-sdk) | Backlog | ✔ | |
| [Rust]() | Backlog | ✔ | |  |
| [Javascript]() | Backlog | ✔ | |
>>>>>>> 03334cb7

## Further reading

- [Serialization in the Dapr SDKs]({{< ref sdk-serialization.md >}})<|MERGE_RESOLUTION|>--- conflicted
+++ resolved
@@ -31,25 +31,14 @@
 
 | Language | Version | Client SDK | Service Extensions | Actor SDK |
 |----------|:-----:|:----------:|:-----------:|:---------:|
-<<<<<<< HEAD
-| [.NET](https://github.com/dapr/dotnet-sdk) | v1.0 | ✔ | ASP.NET Core | ✔ |
-| [Python]({{< ref python >}}) | v1.0 | ✔ | [gRPC]({{< ref python-grpc.md >}}) | [FastAPI]({{< ref python-fastapi.md >}})<br />[Flask]({{< ref python-flask.md >}}) |
-| [Java](https://github.com/dapr/java-sdk) | v1.0 | ✔ | Spring Boot | ✔ |
+| [.NET](https://github.com/dapr/dotnet-sdk) | v1.0 | ✔ |  ✔ </br>ASP.NET Core | ✔ |
+| [Python]({{< ref python >}}) | v1.0 | ✔ | ✔ </br>[gRPC]({{< ref python-grpc.md >}}) | ✔ </br>[FastAPI]({{< ref python-fastapi.md >}})<br />[Flask]({{< ref python-flask.md >}}) |
+| [Java](https://github.com/dapr/java-sdk) | v1.0 | ✔ |  ✔ </br>Spring Boot | ✔ |
 | [Go](https://github.com/dapr/go-sdk) | v1.0 | ✔ | ✔ |  |
 | [PHP](https://github.com/dapr/php-sdk) | Preview | ✔ | ✔ | ✔ |
 | [C++](https://github.com/dapr/cpp-sdk) | Preview | ✔ | |
 | [Rust]() | Preview | ✔ | |  |
 | [Javascript]() | Preview | ✔ | |
-=======
-| [.NET](https://github.com/dapr/dotnet-sdk) | In Development | ✔ |  ✔ </br>ASP.NET Core | ✔ |
-| [Python]({{< ref python >}}) | In Development | ✔ | ✔ </br>[gRPC]({{< ref python-grpc.md >}}) | ✔ </br>[FastAPI]({{< ref python-fastapi.md >}})<br />[Flask]({{< ref python-flask.md >}}) |
-| [Java](https://github.com/dapr/java-sdk) | In Development | ✔ |  ✔ </br>Spring Boot | ✔ |
-| [Go](https://github.com/dapr/go-sdk) | In Development | ✔ | ✔ |  |
-| [PHP](https://github.com/dapr/php-sdk) | In Development | ✔ | ✔ | ✔ |
-| [C++](https://github.com/dapr/cpp-sdk) | Backlog | ✔ | |
-| [Rust]() | Backlog | ✔ | |  |
-| [Javascript]() | Backlog | ✔ | |
->>>>>>> 03334cb7
 
 ## Further reading
 
